--- conflicted
+++ resolved
@@ -284,11 +284,7 @@
 
 			if (slot->getAttachment()->getRTTI().isExactly(RegionAttachment::rtti)) {
 				RegionAttachment *attachment = static_cast<RegionAttachment *>(slot->getAttachment());
-<<<<<<< HEAD
-                texture = (Texture2D*)((AtlasRegion*)attachment->getRegion())->page->texture;
-=======
 				texture = (Texture2D*)((AtlasRegion*)attachment->getRegion())->page->texture;
->>>>>>> 96c08420
 
 				float *dstTriangleVertices = nullptr;
 				int dstStride = 0;// in floats
@@ -326,11 +322,7 @@
 				color = attachment->getColor();
 			} else if (slot->getAttachment()->getRTTI().isExactly(MeshAttachment::rtti)) {
 				MeshAttachment *attachment = (MeshAttachment *) slot->getAttachment();
-<<<<<<< HEAD
-                texture = (Texture2D*)((AtlasRegion*)attachment->getRegion())->page->texture;
-=======
 				texture = (Texture2D*)((AtlasRegion*)attachment->getRegion())->page->texture;
->>>>>>> 96c08420
 
 				float *dstTriangleVertices = nullptr;
 				int dstStride = 0;// in floats
