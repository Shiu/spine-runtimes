/******************************************************************************
 * Spine Runtimes License Agreement
 * Last updated September 24, 2021. Replaces all prior versions.
 *
 * Copyright (c) 2013-2021, Esoteric Software LLC
 *
 * Integration of the Spine Runtimes into software or otherwise creating
 * derivative works of the Spine Runtimes is permitted under the terms and
 * conditions of Section 2 of the Spine Editor License Agreement:
 * http://esotericsoftware.com/spine-editor-license
 *
 * Otherwise, it is permitted to integrate the Spine Runtimes into software
 * or otherwise create derivative works of the Spine Runtimes (collectively,
 * "Products"), provided that each user of the Products must obtain their own
 * Spine Editor license and redistribution of the Products in any form must
 * include this license and copyright notice.
 *
 * THE SPINE RUNTIMES ARE PROVIDED BY ESOTERIC SOFTWARE LLC "AS IS" AND ANY
 * EXPRESS OR IMPLIED WARRANTIES, INCLUDING, BUT NOT LIMITED TO, THE IMPLIED
 * WARRANTIES OF MERCHANTABILITY AND FITNESS FOR A PARTICULAR PURPOSE ARE
 * DISCLAIMED. IN NO EVENT SHALL ESOTERIC SOFTWARE LLC BE LIABLE FOR ANY
 * DIRECT, INDIRECT, INCIDENTAL, SPECIAL, EXEMPLARY, OR CONSEQUENTIAL DAMAGES
 * (INCLUDING, BUT NOT LIMITED TO, PROCUREMENT OF SUBSTITUTE GOODS OR SERVICES,
 * BUSINESS INTERRUPTION, OR LOSS OF USE, DATA, OR PROFITS) HOWEVER CAUSED AND
 * ON ANY THEORY OF LIABILITY, WHETHER IN CONTRACT, STRICT LIABILITY, OR TORT
 * (INCLUDING NEGLIGENCE OR OTHERWISE) ARISING IN ANY WAY OUT OF THE USE OF
 * THE SPINE RUNTIMES, EVEN IF ADVISED OF THE POSSIBILITY OF SUCH DAMAGE.
 *****************************************************************************/

#if UNITY_2018_1_OR_NEWER
#define HAS_BUILD_PROCESS_WITH_REPORT
#endif

#if UNITY_2020_2_OR_NEWER
#define HAS_ON_POSTPROCESS_PREFAB
#endif

using System.Collections.Generic;
using UnityEditor;
using UnityEditor.Build;
using UnityEngine;
#if HAS_BUILD_PROCESS_WITH_REPORT
using UnityEditor.Build.Reporting;
#endif

namespace Spine.Unity.Editor {
	public class SpineBuildProcessor {
		internal static bool isBuilding = false;

#if HAS_ON_POSTPROCESS_PREFAB
		static List<string> prefabsToRestore = new List<string>();
#endif
<<<<<<< HEAD
		static Dictionary<string, Texture> spriteAtlasTexturesToRestore = new Dictionary<string, Texture>();
=======
		static Dictionary<string, string> spriteAtlasTexturesToRestore = new Dictionary<string, string>();
>>>>>>> 4cb0f16a

		internal static void PreprocessBuild () {
			isBuilding = true;
#if HAS_ON_POSTPROCESS_PREFAB
			PreprocessSpinePrefabMeshes();
#endif
			PreprocessSpriteAtlases();
<<<<<<< HEAD
		}

		internal static void PostprocessBuild () {
			isBuilding = false;
#if HAS_ON_POSTPROCESS_PREFAB
			PostprocessSpinePrefabMeshes();
#endif
			PostprocessSpriteAtlases();
		}

#if HAS_ON_POSTPROCESS_PREFAB
		internal static void PreprocessSpinePrefabMeshes () {
			var prefabAssets = AssetDatabase.FindAssets("t:Prefab");
			foreach (var asset in prefabAssets) {
				string assetPath = AssetDatabase.GUIDToAssetPath(asset);
				GameObject g = AssetDatabase.LoadAssetAtPath<GameObject>(assetPath);
				if (SpineEditorUtilities.CleanupSpinePrefabMesh(g)) {
					prefabsToRestore.Add(assetPath);
				}
			}
			if (prefabAssets.Length > 0)
				AssetDatabase.SaveAssets();
		}

=======
		}

		internal static void PostprocessBuild () {
			isBuilding = false;
#if HAS_ON_POSTPROCESS_PREFAB
			PostprocessSpinePrefabMeshes();
#endif
			PostprocessSpriteAtlases();
		}

#if HAS_ON_POSTPROCESS_PREFAB
		internal static void PreprocessSpinePrefabMeshes () {
			AssetDatabase.StartAssetEditing();
			prefabsToRestore.Clear();
			var prefabAssets = AssetDatabase.FindAssets("t:Prefab");
			foreach (var asset in prefabAssets) {
				string assetPath = AssetDatabase.GUIDToAssetPath(asset);
				GameObject prefabGameObject = AssetDatabase.LoadAssetAtPath<GameObject>(assetPath);
				if (SpineEditorUtilities.CleanupSpinePrefabMesh(prefabGameObject)) {
					prefabsToRestore.Add(assetPath);
				}
				EditorUtility.UnloadUnusedAssetsImmediate();
			}
			AssetDatabase.StopAssetEditing();
			if (prefabAssets.Length > 0)
				AssetDatabase.SaveAssets();
		}

>>>>>>> 4cb0f16a
		internal static void PostprocessSpinePrefabMeshes () {
			foreach (string assetPath in prefabsToRestore) {
				GameObject g = AssetDatabase.LoadAssetAtPath<GameObject>(assetPath);
				SpineEditorUtilities.SetupSpinePrefabMesh(g, null);
			}
			if (prefabsToRestore.Count > 0)
				AssetDatabase.SaveAssets();
			prefabsToRestore.Clear();
		}
#endif
		internal static void PreprocessSpriteAtlases () {
<<<<<<< HEAD
=======
			AssetDatabase.StartAssetEditing();
			spriteAtlasTexturesToRestore.Clear();
>>>>>>> 4cb0f16a
			var spriteAtlasAssets = AssetDatabase.FindAssets("t:SpineSpriteAtlasAsset");
			foreach (var asset in spriteAtlasAssets) {
				string assetPath = AssetDatabase.GUIDToAssetPath(asset);
				SpineSpriteAtlasAsset atlasAsset = AssetDatabase.LoadAssetAtPath<SpineSpriteAtlasAsset>(assetPath);
				if (atlasAsset && atlasAsset.materials.Length > 0) {
<<<<<<< HEAD
					spriteAtlasTexturesToRestore[assetPath] = atlasAsset.materials[0].mainTexture;
					atlasAsset.materials[0].mainTexture = null;
				}
			}
=======
					spriteAtlasTexturesToRestore[assetPath] = AssetDatabase.GetAssetPath(atlasAsset.materials[0].mainTexture);
					atlasAsset.materials[0].mainTexture = null;
				}
				EditorUtility.UnloadUnusedAssetsImmediate();
			}
			AssetDatabase.StopAssetEditing();
>>>>>>> 4cb0f16a
			if (spriteAtlasAssets.Length > 0)
				AssetDatabase.SaveAssets();
		}

		internal static void PostprocessSpriteAtlases () {
			foreach (var pair in spriteAtlasTexturesToRestore) {
				string assetPath = pair.Key;
				SpineSpriteAtlasAsset atlasAsset = AssetDatabase.LoadAssetAtPath<SpineSpriteAtlasAsset>(assetPath);
				if (atlasAsset && atlasAsset.materials.Length > 0) {
<<<<<<< HEAD
					atlasAsset.materials[0].mainTexture = pair.Value;
=======
					Texture atlasTexture = AssetDatabase.LoadAssetAtPath<Texture>(pair.Value);
					atlasAsset.materials[0].mainTexture = atlasTexture;
>>>>>>> 4cb0f16a
				}
			}
			if (spriteAtlasTexturesToRestore.Count > 0)
				AssetDatabase.SaveAssets();
			spriteAtlasTexturesToRestore.Clear();
		}
	}

	public class SpineBuildPreprocessor :
#if HAS_BUILD_PROCESS_WITH_REPORT
		IPreprocessBuildWithReport
#else
		IPreprocessBuild
#endif
	{
		public int callbackOrder {
			get { return -2000; }
		}
#if HAS_BUILD_PROCESS_WITH_REPORT
		void IPreprocessBuildWithReport.OnPreprocessBuild (BuildReport report) {
			SpineBuildProcessor.PreprocessBuild();
		}
#else
		void IPreprocessBuild.OnPreprocessBuild (BuildTarget target, string path) {
			SpineBuildProcessor.PreprocessBuild();
		}
#endif
	}

	public class SpineBuildPostprocessor :
#if HAS_BUILD_PROCESS_WITH_REPORT
		IPostprocessBuildWithReport
#else
		IPostprocessBuild
#endif
	{
		public int callbackOrder {
			get { return 2000; }
		}


#if HAS_BUILD_PROCESS_WITH_REPORT
		void IPostprocessBuildWithReport.OnPostprocessBuild (BuildReport report) {
			SpineBuildProcessor.PostprocessBuild();
		}
#else
		void IPostprocessBuild.OnPostprocessBuild (BuildTarget target, string path) {
			SpineBuildProcessor.PostprocessBuild();
		}
#endif
	}
}<|MERGE_RESOLUTION|>--- conflicted
+++ resolved
@@ -1,8 +1,8 @@
 /******************************************************************************
  * Spine Runtimes License Agreement
- * Last updated September 24, 2021. Replaces all prior versions.
+ * Last updated January 1, 2020. Replaces all prior versions.
  *
- * Copyright (c) 2013-2021, Esoteric Software LLC
+ * Copyright (c) 2013-2020, Esoteric Software LLC
  *
  * Integration of the Spine Runtimes into software or otherwise creating
  * derivative works of the Spine Runtimes is permitted under the terms and
@@ -27,6 +27,7 @@
  * THE SPINE RUNTIMES, EVEN IF ADVISED OF THE POSSIBILITY OF SUCH DAMAGE.
  *****************************************************************************/
 
+
 #if UNITY_2018_1_OR_NEWER
 #define HAS_BUILD_PROCESS_WITH_REPORT
 #endif
@@ -50,11 +51,7 @@
 #if HAS_ON_POSTPROCESS_PREFAB
 		static List<string> prefabsToRestore = new List<string>();
 #endif
-<<<<<<< HEAD
-		static Dictionary<string, Texture> spriteAtlasTexturesToRestore = new Dictionary<string, Texture>();
-=======
 		static Dictionary<string, string> spriteAtlasTexturesToRestore = new Dictionary<string, string>();
->>>>>>> 4cb0f16a
 
 		internal static void PreprocessBuild () {
 			isBuilding = true;
@@ -62,32 +59,6 @@
 			PreprocessSpinePrefabMeshes();
 #endif
 			PreprocessSpriteAtlases();
-<<<<<<< HEAD
-		}
-
-		internal static void PostprocessBuild () {
-			isBuilding = false;
-#if HAS_ON_POSTPROCESS_PREFAB
-			PostprocessSpinePrefabMeshes();
-#endif
-			PostprocessSpriteAtlases();
-		}
-
-#if HAS_ON_POSTPROCESS_PREFAB
-		internal static void PreprocessSpinePrefabMeshes () {
-			var prefabAssets = AssetDatabase.FindAssets("t:Prefab");
-			foreach (var asset in prefabAssets) {
-				string assetPath = AssetDatabase.GUIDToAssetPath(asset);
-				GameObject g = AssetDatabase.LoadAssetAtPath<GameObject>(assetPath);
-				if (SpineEditorUtilities.CleanupSpinePrefabMesh(g)) {
-					prefabsToRestore.Add(assetPath);
-				}
-			}
-			if (prefabAssets.Length > 0)
-				AssetDatabase.SaveAssets();
-		}
-
-=======
 		}
 
 		internal static void PostprocessBuild () {
@@ -116,7 +87,6 @@
 				AssetDatabase.SaveAssets();
 		}
 
->>>>>>> 4cb0f16a
 		internal static void PostprocessSpinePrefabMeshes () {
 			foreach (string assetPath in prefabsToRestore) {
 				GameObject g = AssetDatabase.LoadAssetAtPath<GameObject>(assetPath);
@@ -128,29 +98,19 @@
 		}
 #endif
 		internal static void PreprocessSpriteAtlases () {
-<<<<<<< HEAD
-=======
 			AssetDatabase.StartAssetEditing();
 			spriteAtlasTexturesToRestore.Clear();
->>>>>>> 4cb0f16a
 			var spriteAtlasAssets = AssetDatabase.FindAssets("t:SpineSpriteAtlasAsset");
 			foreach (var asset in spriteAtlasAssets) {
 				string assetPath = AssetDatabase.GUIDToAssetPath(asset);
 				SpineSpriteAtlasAsset atlasAsset = AssetDatabase.LoadAssetAtPath<SpineSpriteAtlasAsset>(assetPath);
 				if (atlasAsset && atlasAsset.materials.Length > 0) {
-<<<<<<< HEAD
-					spriteAtlasTexturesToRestore[assetPath] = atlasAsset.materials[0].mainTexture;
-					atlasAsset.materials[0].mainTexture = null;
-				}
-			}
-=======
 					spriteAtlasTexturesToRestore[assetPath] = AssetDatabase.GetAssetPath(atlasAsset.materials[0].mainTexture);
 					atlasAsset.materials[0].mainTexture = null;
 				}
 				EditorUtility.UnloadUnusedAssetsImmediate();
 			}
 			AssetDatabase.StopAssetEditing();
->>>>>>> 4cb0f16a
 			if (spriteAtlasAssets.Length > 0)
 				AssetDatabase.SaveAssets();
 		}
@@ -160,12 +120,8 @@
 				string assetPath = pair.Key;
 				SpineSpriteAtlasAsset atlasAsset = AssetDatabase.LoadAssetAtPath<SpineSpriteAtlasAsset>(assetPath);
 				if (atlasAsset && atlasAsset.materials.Length > 0) {
-<<<<<<< HEAD
-					atlasAsset.materials[0].mainTexture = pair.Value;
-=======
 					Texture atlasTexture = AssetDatabase.LoadAssetAtPath<Texture>(pair.Value);
 					atlasAsset.materials[0].mainTexture = atlasTexture;
->>>>>>> 4cb0f16a
 				}
 			}
 			if (spriteAtlasTexturesToRestore.Count > 0)
