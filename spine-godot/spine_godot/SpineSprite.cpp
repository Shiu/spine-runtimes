--- conflicted
+++ resolved
@@ -552,10 +552,6 @@
 
 		if (attachment->getRTTI().isExactly(spine::RegionAttachment::rtti)) {
 			auto *region = (spine::RegionAttachment *) attachment;
-<<<<<<< HEAD
-			renderer_object = (SpineRendererObject *) region->getRegion()->rendererObject;
-=======
->>>>>>> 669af9f6
 
 			vertices->setSize(8, 0);
 			region->computeWorldVertices(*slot, *vertices, 0);
@@ -570,10 +566,6 @@
 			tint.a *= attachment_color.a;
 		} else if (attachment->getRTTI().isExactly(spine::MeshAttachment::rtti)) {
 			auto *mesh = (spine::MeshAttachment *) attachment;
-<<<<<<< HEAD
-			renderer_object = (SpineRendererObject *) mesh->getRegion()->rendererObject;
-=======
->>>>>>> 669af9f6
 
 			vertices->setSize(mesh->getWorldVerticesLength(), 0);
 			mesh->computeWorldVertices(*slot, *vertices);
