--- conflicted
+++ resolved
@@ -1,670 +1,666 @@
-/******************************************************************************
- * Spine Runtimes Software License v2.5
- *
- * Copyright (c) 2013-2016, Esoteric Software
- * All rights reserved.
- *
- * You are granted a perpetual, non-exclusive, non-sublicensable, and
- * non-transferable license to use, install, execute, and perform the Spine
- * Runtimes software and derivative works solely for personal or internal
- * use. Without the written permission of Esoteric Software (see Section 2 of
- * the Spine Software License Agreement), you may not (a) modify, translate,
- * adapt, or develop new applications using the Spine Runtimes or otherwise
- * create derivative works or improvements of the Spine Runtimes or (b) remove,
- * delete, alter, or obscure any trademarks or any copyright, trademark, patent,
- * or other intellectual property or proprietary rights notices on or in the
- * Software, including any copy thereof. Redistributions in binary or source
- * form must include this license and terms.
- *
- * THIS SOFTWARE IS PROVIDED BY ESOTERIC SOFTWARE "AS IS" AND ANY EXPRESS OR
- * IMPLIED WARRANTIES, INCLUDING, BUT NOT LIMITED TO, THE IMPLIED WARRANTIES OF
- * MERCHANTABILITY AND FITNESS FOR A PARTICULAR PURPOSE ARE DISCLAIMED. IN NO
- * EVENT SHALL ESOTERIC SOFTWARE BE LIABLE FOR ANY DIRECT, INDIRECT, INCIDENTAL,
- * SPECIAL, EXEMPLARY, OR CONSEQUENTIAL DAMAGES (INCLUDING, BUT NOT LIMITED TO,
- * PROCUREMENT OF SUBSTITUTE GOODS OR SERVICES, BUSINESS INTERRUPTION, OR LOSS OF
- * USE, DATA, OR PROFITS) HOWEVER CAUSED AND ON ANY THEORY OF LIABILITY, WHETHER
- * IN CONTRACT, STRICT LIABILITY, OR TORT (INCLUDING NEGLIGENCE OR OTHERWISE)
- * ARISING IN ANY WAY OUT OF THE USE OF THIS SOFTWARE, EVEN IF ADVISED OF THE
- * POSSIBILITY OF SUCH DAMAGE.
- *****************************************************************************/
-
-package com.esotericsoftware.spine;
-
-import static com.badlogic.gdx.scenes.scene2d.actions.Actions.*;
-
-import java.awt.FileDialog;
-import java.awt.Frame;
-import java.io.File;
-import java.lang.Thread.UncaughtExceptionHandler;
-
-import com.badlogic.gdx.ApplicationAdapter;
-import com.badlogic.gdx.Gdx;
-import com.badlogic.gdx.InputAdapter;
-import com.badlogic.gdx.InputMultiplexer;
-import com.badlogic.gdx.Preferences;
-import com.badlogic.gdx.backends.lwjgl.LwjglApplication;
-import com.badlogic.gdx.backends.lwjgl.LwjglApplicationConfiguration;
-import com.badlogic.gdx.files.FileHandle;
-import com.badlogic.gdx.graphics.Color;
-import com.badlogic.gdx.graphics.GL20;
-import com.badlogic.gdx.graphics.Pixmap;
-import com.badlogic.gdx.graphics.Pixmap.Format;
-import com.badlogic.gdx.graphics.Texture;
-import com.badlogic.gdx.graphics.Texture.TextureFilter;
-import com.badlogic.gdx.graphics.g2d.PolygonSpriteBatch;
-import com.badlogic.gdx.graphics.g2d.TextureAtlas;
-import com.badlogic.gdx.graphics.g2d.TextureAtlas.AtlasRegion;
-import com.badlogic.gdx.graphics.g2d.TextureAtlas.TextureAtlasData;
-import com.badlogic.gdx.graphics.glutils.ShapeRenderer;
-import com.badlogic.gdx.graphics.glutils.ShapeRenderer.ShapeType;
-import com.badlogic.gdx.scenes.scene2d.Actor;
-import com.badlogic.gdx.scenes.scene2d.InputEvent;
-import com.badlogic.gdx.scenes.scene2d.InputListener;
-import com.badlogic.gdx.scenes.scene2d.Stage;
-import com.badlogic.gdx.scenes.scene2d.Touchable;
-import com.badlogic.gdx.scenes.scene2d.ui.CheckBox;
-import com.badlogic.gdx.scenes.scene2d.ui.Label;
-import com.badlogic.gdx.scenes.scene2d.ui.List;
-import com.badlogic.gdx.scenes.scene2d.ui.ScrollPane;
-import com.badlogic.gdx.scenes.scene2d.ui.Slider;
-import com.badlogic.gdx.scenes.scene2d.ui.Table;
-import com.badlogic.gdx.scenes.scene2d.ui.TextButton;
-import com.badlogic.gdx.scenes.scene2d.ui.WidgetGroup;
-import com.badlogic.gdx.scenes.scene2d.ui.Window;
-import com.badlogic.gdx.scenes.scene2d.utils.ChangeListener;
-import com.badlogic.gdx.scenes.scene2d.utils.ClickListener;
-import com.badlogic.gdx.utils.Array;
-import com.badlogic.gdx.utils.viewport.ScreenViewport;
-import com.esotericsoftware.spine.AnimationState.AnimationStateAdapter;
-import com.esotericsoftware.spine.AnimationState.TrackEntry;
-
-public class SkeletonViewer extends ApplicationAdapter {
-	static final float checkModifiedInterval = 0.250f;
-	static final float reloadDelay = 1;
-
-	UI ui;
-
-	PolygonSpriteBatch batch;
-	SkeletonMeshRenderer renderer;
-	SkeletonRendererDebug debugRenderer;
-	SkeletonData skeletonData;
-	Skeleton skeleton;
-	AnimationState state;
-	int skeletonX, skeletonY;
-	FileHandle skeletonFile;
-	long lastModified;
-	float lastModifiedCheck, reloadTimer;
-	Preferences prefs;
-
-	public void create () {
-		Thread.setDefaultUncaughtExceptionHandler(new UncaughtExceptionHandler() {
-			public void uncaughtException (Thread thread, Throwable ex) {
-				ex.printStackTrace();
-				Runtime.getRuntime().halt(0); // Prevent Swing from keeping JVM alive.
-			}
-		});
-
-		prefs = Gdx.app.getPreferences("spine-skeletonviewer");
-		ui = new UI();
-		batch = new PolygonSpriteBatch();
-		renderer = new SkeletonMeshRenderer();
-		debugRenderer = new SkeletonRendererDebug();
-		skeletonX = (int)(ui.window.getWidth() + (Gdx.graphics.getWidth() - ui.window.getWidth()) / 2);
-		skeletonY = Gdx.graphics.getHeight() / 4;
-		ui.loadPrefs();
-
-		loadSkeleton(
-			Gdx.files.internal(Gdx.app.getPreferences("spine-skeletonviewer").getString("lastFile", "spineboy/spineboy.json")),
-			false);
-
-		ui.loadPrefs();
-	}
-
-	void loadSkeleton (final FileHandle skeletonFile, boolean reload) {
-		if (skeletonFile == null) return;
-
-		try {
-			// A regular texture atlas would normally usually be used. This returns a white image for images not found in the atlas.
-			Pixmap pixmap = new Pixmap(32, 32, Format.RGBA8888);
-			pixmap.setColor(new Color(1, 1, 1, 0.33f));
-			pixmap.fill();
-			final AtlasRegion fake = new AtlasRegion(new Texture(pixmap), 0, 0, 32, 32);
-			pixmap.dispose();
-
-			String atlasFileName = skeletonFile.nameWithoutExtension();
-			if (atlasFileName.endsWith(".json")) atlasFileName = new FileHandle(atlasFileName).nameWithoutExtension();
-			FileHandle atlasFile = skeletonFile.sibling(atlasFileName + ".atlas");
-			if (!atlasFile.exists()) atlasFile = skeletonFile.sibling(atlasFileName + ".atlas.txt");
-			TextureAtlasData data = !atlasFile.exists() ? null : new TextureAtlasData(atlasFile, atlasFile.parent(), false);
-			TextureAtlas atlas = new TextureAtlas(data) {
-				public AtlasRegion findRegion (String name) {
-					AtlasRegion region = super.findRegion(name);
-					if (region == null) {
-						// Look for separate image file.
-						FileHandle file = skeletonFile.sibling(name + ".png");
-						if (file.exists()) {
-							Texture texture = new Texture(file);
-							texture.setFilter(TextureFilter.Linear, TextureFilter.Linear);
-							region = new AtlasRegion(texture, 0, 0, texture.getWidth(), texture.getHeight());
-							region.name = name;
-						}
-					}
-					return region != null ? region : fake;
-				}
-			};
-
-			String extension = skeletonFile.extension();
-			if (extension.equalsIgnoreCase("json") || extension.equalsIgnoreCase("txt")) {
-				SkeletonJson json = new SkeletonJson(atlas);
-				json.setScale(ui.scaleSlider.getValue());
-				skeletonData = json.readSkeletonData(skeletonFile);
-			} else {
-				SkeletonBinary binary = new SkeletonBinary(atlas);
-				binary.setScale(ui.scaleSlider.getValue());
-				skeletonData = binary.readSkeletonData(skeletonFile);
-				if (skeletonData.getBones().size == 0) throw new Exception("No bones in skeleton data.");
-			}
-		} catch (Exception ex) {
-			ex.printStackTrace();
-			ui.toast("Error loading skeleton: " + skeletonFile.name());
-			lastModifiedCheck = 5;
-			return;
-		}
-
-		skeleton = new Skeleton(skeletonData);
-		skeleton.setToSetupPose();
-		skeleton = new Skeleton(skeleton); // Tests copy constructors.
-		skeleton.updateWorldTransform();
-
-		state = new AnimationState(new AnimationStateData(skeletonData));
-		state.addListener(new AnimationStateAdapter() {
-			public void event (TrackEntry entry, Event event) {
-				ui.toast(event.getData().getName());
-			}
-		});
-
-		this.skeletonFile = skeletonFile;
-		prefs.putString("lastFile", skeletonFile.path());
-		prefs.flush();
-		lastModified = skeletonFile.lastModified();
-		lastModifiedCheck = checkModifiedInterval;
-
-		// Populate UI.
-
-		ui.window.getTitleLabel().setText(skeletonFile.name());
-		{
-			Array<String> items = new Array();
-			for (Skin skin : skeletonData.getSkins())
-				items.add(skin.getName());
-			ui.skinList.setItems(items);
-		}
-		{
-			Array<String> items = new Array();
-			for (Animation animation : skeletonData.getAnimations())
-				items.add(animation.getName());
-			ui.animationList.setItems(items);
-		}
-
-		// Configure skeleton from UI.
-
-		if (ui.skinList.getSelected() != null) skeleton.setSkin(ui.skinList.getSelected());
-		setAnimation();
-
-		if (reload) ui.toast("Reloaded.");
-	}
-
-	void setAnimation () {
-		if (ui.animationList.getSelected() == null) return;
-		TrackEntry current = state.getCurrent(0);
-		if (current == null) {
-			state.setEmptyAnimation(0, 0);
-			TrackEntry entry = state.addAnimation(0, ui.animationList.getSelected(), ui.loopCheckbox.isChecked(), 0);
-			entry.setMixDuration(ui.mixSlider.getValue());
-			entry.setTrackEnd(Integer.MAX_VALUE);
-		} else {
-			TrackEntry entry = state.setAnimation(0, ui.animationList.getSelected(), ui.loopCheckbox.isChecked());
-			entry.setTrackEnd(Integer.MAX_VALUE);
-		}
-	}
-
-	public void render () {
-		Gdx.gl.glClear(GL20.GL_COLOR_BUFFER_BIT);
-
-		float delta = Gdx.graphics.getDeltaTime();
-
-		// Draw skeleton origin lines.
-		ShapeRenderer shapes = debugRenderer.getShapeRenderer();
-		if (state != null) {
-			shapes.setColor(Color.DARK_GRAY);
-			shapes.begin(ShapeType.Line);
-			shapes.line(skeleton.x, -99999, skeleton.x, 99999);
-			shapes.line(-99999, skeleton.y, 99999, skeleton.y);
-			shapes.end();
-		}
-
-		if (skeleton != null) {
-			// Reload if skeleton file was modified.
-			if (reloadTimer <= 0) {
-				lastModifiedCheck -= delta;
-				if (lastModifiedCheck < 0) {
-					lastModifiedCheck = checkModifiedInterval;
-					long time = skeletonFile.lastModified();
-					if (time != 0 && lastModified != time) reloadTimer = reloadDelay;
-				}
-			} else {
-				reloadTimer -= delta;
-				if (reloadTimer <= 0) loadSkeleton(skeletonFile, true);
-			}
-
-			// Pose and render skeleton.
-			state.getData().setDefaultMix(ui.mixSlider.getValue());
-			renderer.setPremultipliedAlpha(ui.premultipliedCheckbox.isChecked());
-
-			delta = Math.min(delta, 0.032f) * ui.speedSlider.getValue();
-			skeleton.update(delta);
-			skeleton.setFlip(ui.flipXCheckbox.isChecked(), ui.flipYCheckbox.isChecked());
-			if (!ui.pauseButton.isChecked()) {
-				state.update(delta);
-				state.apply(skeleton);
-			}
-			skeleton.setPosition(skeletonX, skeletonY);
-			skeleton.updateWorldTransform();
-
-			batch.setColor(Color.WHITE);
-			batch.begin();
-			renderer.draw(batch, skeleton);
-			batch.end();
-
-			debugRenderer.setBones(ui.debugBonesCheckbox.isChecked());
-			debugRenderer.setRegionAttachments(ui.debugRegionsCheckbox.isChecked());
-			debugRenderer.setBoundingBoxes(ui.debugBoundingBoxesCheckbox.isChecked());
-			debugRenderer.setMeshHull(ui.debugMeshHullCheckbox.isChecked());
-			debugRenderer.setMeshTriangles(ui.debugMeshTrianglesCheckbox.isChecked());
-			debugRenderer.setPaths(ui.debugPathsCheckbox.isChecked());
-			debugRenderer.draw(skeleton);
-		}
-
-		// Render UI.
-		ui.stage.act();
-		ui.stage.draw();
-
-		// Draw indicator lines for animation and mix times.
-		if (state != null) {
-			TrackEntry entry = state.getCurrent(0);
-			if (entry != null) {
-				shapes.begin(ShapeType.Line);
-
-				float percent = entry.getAnimationTime() / entry.getAnimationEnd();
-				float x = ui.window.getRight() + (Gdx.graphics.getWidth() - ui.window.getRight()) * percent;
-				shapes.setColor(Color.CYAN);
-				shapes.line(x, 0, x, 20);
-
-				percent = entry.getMixDuration() == 0 ? 1 : Math.min(1, entry.getMixTime() / entry.getMixDuration());
-				x = ui.window.getRight() + (Gdx.graphics.getWidth() - ui.window.getRight()) * percent;
-				shapes.setColor(Color.RED);
-				shapes.line(x, 0, x, 20);
-
-				shapes.end();
-			}
-		}
-	}
-
-	public void resize (int width, int height) {
-		batch.getProjectionMatrix().setToOrtho2D(0, 0, width, height);
-		debugRenderer.getShapeRenderer().setProjectionMatrix(batch.getProjectionMatrix());
-		ui.stage.getViewport().update(width, height, true);
-		if (!ui.minimizeButton.isChecked()) ui.window.setHeight(height + 8);
-	}
-
-	class UI {
-		Stage stage = new Stage(new ScreenViewport());
-		com.badlogic.gdx.scenes.scene2d.ui.Skin skin = new com.badlogic.gdx.scenes.scene2d.ui.Skin(
-			Gdx.files.internal("skin/skin.json"));
-
-		Window window = new Window("Skeleton", skin);
-		Table root = new Table(skin);
-		TextButton openButton = new TextButton("Open", skin);
-		List<String> animationList = new List(skin);
-		List<String> skinList = new List(skin);
-		CheckBox loopCheckbox = new CheckBox("Loop", skin);
-		CheckBox premultipliedCheckbox = new CheckBox("Premultiplied", skin);
-		Slider mixSlider = new Slider(0, 4, 0.01f, false, skin);
-		Label mixLabel = new Label("0.3", skin);
-		Slider speedSlider = new Slider(0, 3, 0.01f, false, skin);
-		Label speedLabel = new Label("1.0", skin);
-		CheckBox flipXCheckbox = new CheckBox("X", skin);
-		CheckBox flipYCheckbox = new CheckBox("Y", skin);
-		CheckBox debugBonesCheckbox = new CheckBox("Bones", skin);
-		CheckBox debugRegionsCheckbox = new CheckBox("Regions", skin);
-		CheckBox debugBoundingBoxesCheckbox = new CheckBox("Bounds", skin);
-		CheckBox debugMeshHullCheckbox = new CheckBox("Mesh hull", skin);
-		CheckBox debugMeshTrianglesCheckbox = new CheckBox("Triangles", skin);
-		CheckBox debugPathsCheckbox = new CheckBox("Paths", skin);
-		Slider scaleSlider = new Slider(0.1f, 3, 0.01f, false, skin);
-		Label scaleLabel = new Label("1.0", skin);
-		TextButton pauseButton = new TextButton("Pause", skin, "toggle");
-		TextButton minimizeButton = new TextButton("-", skin);
-		TextButton bonesSetupPoseButton = new TextButton("Bones", skin);
-		TextButton slotsSetupPoseButton = new TextButton("Slots", skin);
-		TextButton setupPoseButton = new TextButton("Both", skin);
-		WidgetGroup toasts = new WidgetGroup();
-		boolean prefsLoaded;
-
-		public UI () {
-			animationList.getSelection().setRequired(false);
-
-			premultipliedCheckbox.setChecked(true);
-
-			loopCheckbox.setChecked(true);
-
-			scaleSlider.setValue(1);
-			scaleSlider.setSnapToValues(new float[] {1, 1.5f, 2, 2.5f, 3, 3.5f}, 0.01f);
-
-			mixSlider.setValue(0.3f);
-			mixSlider.setSnapToValues(new float[] {1, 1.5f, 2, 2.5f, 3, 3.5f}, 0.1f);
-
-			speedSlider.setValue(1);
-			speedSlider.setSnapToValues(new float[] {0.5f, 0.75f, 1, 1.25f, 1.5f, 2, 2.5f}, 0.1f);
-
-			window.setMovable(false);
-			window.setResizable(false);
-			window.setKeepWithinStage(false);
-			window.setX(-3);
-			window.setY(-2);
-
-			window.getTitleLabel().setColor(new Color(0.76f, 1, 1, 1));
-			window.getTitleTable().add(openButton).space(3);
-			window.getTitleTable().add(minimizeButton).width(20);
-
-			ScrollPane skinScroll = new ScrollPane(skinList, skin, "bg");
-			skinScroll.setFadeScrollBars(false);
-
-			ScrollPane animationScroll = new ScrollPane(animationList, skin, "bg");
-			animationScroll.setFadeScrollBars(false);
-
-			// Layout.
-
-			root.defaults().space(6);
-			root.columnDefaults(0).top().right().padTop(3);
-			root.columnDefaults(1).left();
-			root.add("Scale:");
-			{
-				Table table = table();
-				table.add(scaleLabel).width(29);
-				table.add(scaleSlider).fillX().expandX();
-				root.add(table).fill().row();
-			}
-			root.add("Flip:");
-			root.add(table(flipXCheckbox, flipYCheckbox)).row();
-			root.add("Debug:");
-			root.add(table(debugBonesCheckbox, debugRegionsCheckbox, debugBoundingBoxesCheckbox)).row();
-			root.add();
-			root.add(table(debugMeshHullCheckbox, debugMeshTrianglesCheckbox, debugPathsCheckbox)).row();
-			root.add("Alpha:");
-			root.add(premultipliedCheckbox).row();
-			root.add("Skin:");
-			root.add(skinScroll).expand().fill().minHeight(75).row();
-			root.add("Setup pose:");
-			root.add(table(bonesSetupPoseButton, slotsSetupPoseButton, setupPoseButton)).row();
-			root.add("Animation:");
-			root.add(animationScroll).expand().fill().minHeight(75).row();
-			root.add("Mix:");
-			{
-				Table table = table();
-				table.add(mixLabel).width(29);
-				table.add(mixSlider).fillX().expandX();
-				root.add(table).fill().row();
-			}
-			root.add("Speed:");
-			{
-				Table table = table();
-				table.add(speedLabel).width(29);
-				table.add(speedSlider).fillX().expandX();
-				root.add(table).fill().row();
-			}
-			root.add("Playback:");
-			root.add(table(pauseButton, loopCheckbox)).row();
-
-			window.add(root).expand().fill();
-			window.pack();
-			stage.addActor(window);
-
-			{
-				Table table = new Table();
-				table.setFillParent(true);
-				table.setTouchable(Touchable.disabled);
-				stage.addActor(table);
-				table.pad(10).bottom().right();
-				table.add(toasts);
-			}
-
-			{
-				Table table = new Table();
-				table.setFillParent(true);
-				table.setTouchable(Touchable.disabled);
-				stage.addActor(table);
-				table.pad(10).top().right();
-				table.add(new Label("", skin, "default", Color.LIGHT_GRAY)); // Version.
-			}
-<<<<<<< HEAD
-=======
-
-			// Events.
->>>>>>> f41790af
-
-			window.addListener(new InputListener() {
-				public boolean touchDown (InputEvent event, float x, float y, int pointer, int button) {
-					event.cancel();
-					return true;
-				}
-			});
-
-			openButton.addListener(new ChangeListener() {
-				public void changed (ChangeEvent event, Actor actor) {
-					FileDialog fileDialog = new FileDialog((Frame)null, "Choose skeleton file");
-					fileDialog.setMode(FileDialog.LOAD);
-					fileDialog.setVisible(true);
-					String name = fileDialog.getFile();
-					String dir = fileDialog.getDirectory();
-					if (name == null || dir == null) return;
-					loadSkeleton(new FileHandle(new File(dir, name).getAbsolutePath()), false);
-				}
-			});
-
-			setupPoseButton.addListener(new ChangeListener() {
-				public void changed (ChangeEvent event, Actor actor) {
-					if (skeleton != null) skeleton.setToSetupPose();
-				}
-			});
-			bonesSetupPoseButton.addListener(new ChangeListener() {
-				public void changed (ChangeEvent event, Actor actor) {
-					if (skeleton != null) skeleton.setBonesToSetupPose();
-				}
-			});
-			slotsSetupPoseButton.addListener(new ChangeListener() {
-				public void changed (ChangeEvent event, Actor actor) {
-					if (skeleton != null) skeleton.setSlotsToSetupPose();
-				}
-			});
-
-			minimizeButton.addListener(new ClickListener() {
-				public boolean touchDown (InputEvent event, float x, float y, int pointer, int button) {
-					event.cancel();
-					return super.touchDown(event, x, y, pointer, button);
-				}
-
-				public void clicked (InputEvent event, float x, float y) {
-					if (minimizeButton.isChecked()) {
-						window.getCells().get(0).setActor(null);
-						window.setHeight(37);
-						minimizeButton.setText("+");
-					} else {
-						window.getCells().get(0).setActor(root);
-						ui.window.setHeight(Gdx.graphics.getHeight() + 8);
-						minimizeButton.setText("-");
-					}
-				}
-			});
-
-			scaleSlider.addListener(new ChangeListener() {
-				public void changed (ChangeEvent event, Actor actor) {
-					scaleLabel.setText(Float.toString((int)(scaleSlider.getValue() * 100) / 100f));
-					if (!scaleSlider.isDragging()) loadSkeleton(skeletonFile, false);
-				}
-			});
-
-			speedSlider.addListener(new ChangeListener() {
-				public void changed (ChangeEvent event, Actor actor) {
-					speedLabel.setText(Float.toString((int)(speedSlider.getValue() * 100) / 100f));
-				}
-			});
-
-			mixSlider.addListener(new ChangeListener() {
-				public void changed (ChangeEvent event, Actor actor) {
-					mixLabel.setText(Float.toString((int)(mixSlider.getValue() * 100) / 100f));
-					if (state != null) state.getData().setDefaultMix(mixSlider.getValue());
-				}
-			});
-
-			animationList.addListener(new ChangeListener() {
-				public void changed (ChangeEvent event, Actor actor) {
-					if (state != null) {
-						String name = animationList.getSelected();
-						if (name == null)
-							state.setEmptyAnimation(0, ui.mixSlider.getValue());
-						else
-							setAnimation();
-					}
-				}
-			});
-
-			loopCheckbox.addListener(new ChangeListener() {
-				public void changed (ChangeEvent event, Actor actor) {
-					setAnimation();
-				}
-			});
-
-			skinList.addListener(new ChangeListener() {
-				public void changed (ChangeEvent event, Actor actor) {
-					if (skeleton != null) {
-						String skinName = skinList.getSelected();
-						if (skinName == null)
-							skeleton.setSkin((Skin)null);
-						else
-							skeleton.setSkin(skinName);
-						skeleton.setSlotsToSetupPose();
-					}
-				}
-			});
-
-			Gdx.input.setInputProcessor(new InputMultiplexer(stage, new InputAdapter() {
-				public boolean touchDown (int screenX, int screenY, int pointer, int button) {
-					touchDragged(screenX, screenY, pointer);
-					return false;
-				}
-
-				public boolean touchDragged (int screenX, int screenY, int pointer) {
-					skeletonX = screenX;
-					skeletonY = Gdx.graphics.getHeight() - screenY;
-					return false;
-				}
-
-				public boolean touchUp (int screenX, int screenY, int pointer, int button) {
-					savePrefs();
-					return false;
-				}
-			}));
-
-			ChangeListener savePrefsListener = new ChangeListener() {
-				public void changed (ChangeEvent event, Actor actor) {
-					if (actor instanceof Slider && ((Slider)actor).isDragging()) return;
-					savePrefs();
-				}
-			};
-			debugBonesCheckbox.addListener(savePrefsListener);
-			debugRegionsCheckbox.addListener(savePrefsListener);
-			debugMeshHullCheckbox.addListener(savePrefsListener);
-			debugMeshTrianglesCheckbox.addListener(savePrefsListener);
-			debugPathsCheckbox.addListener(savePrefsListener);
-			premultipliedCheckbox.addListener(savePrefsListener);
-			loopCheckbox.addListener(savePrefsListener);
-			speedSlider.addListener(savePrefsListener);
-			mixSlider.addListener(savePrefsListener);
-			scaleSlider.addListener(savePrefsListener);
-			animationList.addListener(savePrefsListener);
-			skinList.addListener(savePrefsListener);
-		}
-
-		private Table table (Actor... actors) {
-			Table table = new Table();
-			table.defaults().space(6);
-			table.add(actors);
-			return table;
-		}
-
-		void toast (String text) {
-			Table table = new Table();
-			table.add(new Label(text, skin));
-			table.getColor().a = 0;
-			table.pack();
-			table.setPosition(-table.getWidth(), -3 - table.getHeight());
-			table.addAction(sequence( //
-				parallel(moveBy(0, table.getHeight(), 0.3f), fadeIn(0.3f)), //
-				delay(5f), //
-				parallel(moveBy(0, table.getHeight(), 0.3f), fadeOut(0.3f)), //
-				removeActor() //
-			));
-			for (Actor actor : toasts.getChildren())
-				actor.addAction(moveBy(0, table.getHeight(), 0.3f));
-			toasts.addActor(table);
-			toasts.getParent().toFront();
-		}
-
-		void savePrefs () {
-			if (!prefsLoaded) return;
-			prefs.putBoolean("debugBones", debugBonesCheckbox.isChecked());
-			prefs.putBoolean("debugRegions", debugRegionsCheckbox.isChecked());
-			prefs.putBoolean("debugMeshHull", debugMeshHullCheckbox.isChecked());
-			prefs.putBoolean("debugMeshTriangles", debugMeshTrianglesCheckbox.isChecked());
-			prefs.putBoolean("debugPaths", debugPathsCheckbox.isChecked());
-			prefs.putBoolean("premultiplied", premultipliedCheckbox.isChecked());
-			prefs.putBoolean("loop", loopCheckbox.isChecked());
-			prefs.putFloat("speed", speedSlider.getValue());
-			prefs.putFloat("mix", mixSlider.getValue());
-			prefs.putFloat("scale", scaleSlider.getValue());
-			prefs.putInteger("x", skeletonX);
-			prefs.putInteger("y", skeletonY);
-			if (animationList.getSelected() != null) prefs.putString("animationName", animationList.getSelected());
-			if (skinList.getSelected() != null) prefs.putString("skinName", skinList.getSelected());
-			prefs.flush();
-		}
-
-		void loadPrefs () {
-			debugBonesCheckbox.setChecked(prefs.getBoolean("debugBones", true));
-			debugRegionsCheckbox.setChecked(prefs.getBoolean("debugRegions", false));
-			debugMeshHullCheckbox.setChecked(prefs.getBoolean("debugMeshHull", false));
-			debugMeshTrianglesCheckbox.setChecked(prefs.getBoolean("debugMeshTriangles", false));
-			debugPathsCheckbox.setChecked(prefs.getBoolean("debugPaths", true));
-			premultipliedCheckbox.setChecked(prefs.getBoolean("premultiplied", true));
-			loopCheckbox.setChecked(prefs.getBoolean("loop", false));
-			speedSlider.setValue(prefs.getFloat("speed", 0.3f));
-			mixSlider.setValue(prefs.getFloat("mix", 0.3f));
-			scaleSlider.setValue(prefs.getFloat("scale", 1));
-			skeletonX = prefs.getInteger("x", 0);
-			skeletonY = prefs.getInteger("y", 0);
-			animationList.setSelected(prefs.getString("animationName", null));
-			skinList.setSelected(prefs.getString("skinName", null));
-			prefsLoaded = true;
-		}
-	}
-
-	static public void main (String[] args) throws Exception {
-		LwjglApplicationConfiguration.disableAudio = true;
-		LwjglApplicationConfiguration config = new LwjglApplicationConfiguration();
-		config.width = 800;
-		config.height = 600;
-		config.title = "Skeleton Viewer";
-		config.allowSoftwareMode = true;
-		new LwjglApplication(new SkeletonViewer(), config);
-	}
-}
+/******************************************************************************
+ * Spine Runtimes Software License v2.5
+ *
+ * Copyright (c) 2013-2016, Esoteric Software
+ * All rights reserved.
+ *
+ * You are granted a perpetual, non-exclusive, non-sublicensable, and
+ * non-transferable license to use, install, execute, and perform the Spine
+ * Runtimes software and derivative works solely for personal or internal
+ * use. Without the written permission of Esoteric Software (see Section 2 of
+ * the Spine Software License Agreement), you may not (a) modify, translate,
+ * adapt, or develop new applications using the Spine Runtimes or otherwise
+ * create derivative works or improvements of the Spine Runtimes or (b) remove,
+ * delete, alter, or obscure any trademarks or any copyright, trademark, patent,
+ * or other intellectual property or proprietary rights notices on or in the
+ * Software, including any copy thereof. Redistributions in binary or source
+ * form must include this license and terms.
+ *
+ * THIS SOFTWARE IS PROVIDED BY ESOTERIC SOFTWARE "AS IS" AND ANY EXPRESS OR
+ * IMPLIED WARRANTIES, INCLUDING, BUT NOT LIMITED TO, THE IMPLIED WARRANTIES OF
+ * MERCHANTABILITY AND FITNESS FOR A PARTICULAR PURPOSE ARE DISCLAIMED. IN NO
+ * EVENT SHALL ESOTERIC SOFTWARE BE LIABLE FOR ANY DIRECT, INDIRECT, INCIDENTAL,
+ * SPECIAL, EXEMPLARY, OR CONSEQUENTIAL DAMAGES (INCLUDING, BUT NOT LIMITED TO,
+ * PROCUREMENT OF SUBSTITUTE GOODS OR SERVICES, BUSINESS INTERRUPTION, OR LOSS OF
+ * USE, DATA, OR PROFITS) HOWEVER CAUSED AND ON ANY THEORY OF LIABILITY, WHETHER
+ * IN CONTRACT, STRICT LIABILITY, OR TORT (INCLUDING NEGLIGENCE OR OTHERWISE)
+ * ARISING IN ANY WAY OUT OF THE USE OF THIS SOFTWARE, EVEN IF ADVISED OF THE
+ * POSSIBILITY OF SUCH DAMAGE.
+ *****************************************************************************/
+
+package com.esotericsoftware.spine;
+
+import static com.badlogic.gdx.scenes.scene2d.actions.Actions.*;
+
+import java.awt.FileDialog;
+import java.awt.Frame;
+import java.io.File;
+import java.lang.Thread.UncaughtExceptionHandler;
+
+import com.badlogic.gdx.ApplicationAdapter;
+import com.badlogic.gdx.Gdx;
+import com.badlogic.gdx.InputAdapter;
+import com.badlogic.gdx.InputMultiplexer;
+import com.badlogic.gdx.Preferences;
+import com.badlogic.gdx.backends.lwjgl.LwjglApplication;
+import com.badlogic.gdx.backends.lwjgl.LwjglApplicationConfiguration;
+import com.badlogic.gdx.files.FileHandle;
+import com.badlogic.gdx.graphics.Color;
+import com.badlogic.gdx.graphics.GL20;
+import com.badlogic.gdx.graphics.Pixmap;
+import com.badlogic.gdx.graphics.Pixmap.Format;
+import com.badlogic.gdx.graphics.Texture;
+import com.badlogic.gdx.graphics.Texture.TextureFilter;
+import com.badlogic.gdx.graphics.g2d.PolygonSpriteBatch;
+import com.badlogic.gdx.graphics.g2d.TextureAtlas;
+import com.badlogic.gdx.graphics.g2d.TextureAtlas.AtlasRegion;
+import com.badlogic.gdx.graphics.g2d.TextureAtlas.TextureAtlasData;
+import com.badlogic.gdx.graphics.glutils.ShapeRenderer;
+import com.badlogic.gdx.graphics.glutils.ShapeRenderer.ShapeType;
+import com.badlogic.gdx.scenes.scene2d.Actor;
+import com.badlogic.gdx.scenes.scene2d.InputEvent;
+import com.badlogic.gdx.scenes.scene2d.InputListener;
+import com.badlogic.gdx.scenes.scene2d.Stage;
+import com.badlogic.gdx.scenes.scene2d.Touchable;
+import com.badlogic.gdx.scenes.scene2d.ui.CheckBox;
+import com.badlogic.gdx.scenes.scene2d.ui.Label;
+import com.badlogic.gdx.scenes.scene2d.ui.List;
+import com.badlogic.gdx.scenes.scene2d.ui.ScrollPane;
+import com.badlogic.gdx.scenes.scene2d.ui.Slider;
+import com.badlogic.gdx.scenes.scene2d.ui.Table;
+import com.badlogic.gdx.scenes.scene2d.ui.TextButton;
+import com.badlogic.gdx.scenes.scene2d.ui.WidgetGroup;
+import com.badlogic.gdx.scenes.scene2d.ui.Window;
+import com.badlogic.gdx.scenes.scene2d.utils.ChangeListener;
+import com.badlogic.gdx.scenes.scene2d.utils.ClickListener;
+import com.badlogic.gdx.utils.Array;
+import com.badlogic.gdx.utils.viewport.ScreenViewport;
+import com.esotericsoftware.spine.AnimationState.AnimationStateAdapter;
+import com.esotericsoftware.spine.AnimationState.TrackEntry;
+
+public class SkeletonViewer extends ApplicationAdapter {
+	static final float checkModifiedInterval = 0.250f;
+	static final float reloadDelay = 1;
+
+	UI ui;
+
+	PolygonSpriteBatch batch;
+	SkeletonMeshRenderer renderer;
+	SkeletonRendererDebug debugRenderer;
+	SkeletonData skeletonData;
+	Skeleton skeleton;
+	AnimationState state;
+	int skeletonX, skeletonY;
+	FileHandle skeletonFile;
+	long lastModified;
+	float lastModifiedCheck, reloadTimer;
+	Preferences prefs;
+
+	public void create () {
+		Thread.setDefaultUncaughtExceptionHandler(new UncaughtExceptionHandler() {
+			public void uncaughtException (Thread thread, Throwable ex) {
+				ex.printStackTrace();
+				Runtime.getRuntime().halt(0); // Prevent Swing from keeping JVM alive.
+			}
+		});
+
+		prefs = Gdx.app.getPreferences("spine-skeletonviewer");
+		ui = new UI();
+		batch = new PolygonSpriteBatch();
+		renderer = new SkeletonMeshRenderer();
+		debugRenderer = new SkeletonRendererDebug();
+		skeletonX = (int)(ui.window.getWidth() + (Gdx.graphics.getWidth() - ui.window.getWidth()) / 2);
+		skeletonY = Gdx.graphics.getHeight() / 4;
+		ui.loadPrefs();
+
+		loadSkeleton(
+			Gdx.files.internal(Gdx.app.getPreferences("spine-skeletonviewer").getString("lastFile", "spineboy/spineboy.json")),
+			false);
+
+		ui.loadPrefs();
+	}
+
+	void loadSkeleton (final FileHandle skeletonFile, boolean reload) {
+		if (skeletonFile == null) return;
+
+		try {
+			// A regular texture atlas would normally usually be used. This returns a white image for images not found in the atlas.
+			Pixmap pixmap = new Pixmap(32, 32, Format.RGBA8888);
+			pixmap.setColor(new Color(1, 1, 1, 0.33f));
+			pixmap.fill();
+			final AtlasRegion fake = new AtlasRegion(new Texture(pixmap), 0, 0, 32, 32);
+			pixmap.dispose();
+
+			String atlasFileName = skeletonFile.nameWithoutExtension();
+			if (atlasFileName.endsWith(".json")) atlasFileName = new FileHandle(atlasFileName).nameWithoutExtension();
+			FileHandle atlasFile = skeletonFile.sibling(atlasFileName + ".atlas");
+			if (!atlasFile.exists()) atlasFile = skeletonFile.sibling(atlasFileName + ".atlas.txt");
+			TextureAtlasData data = !atlasFile.exists() ? null : new TextureAtlasData(atlasFile, atlasFile.parent(), false);
+			TextureAtlas atlas = new TextureAtlas(data) {
+				public AtlasRegion findRegion (String name) {
+					AtlasRegion region = super.findRegion(name);
+					if (region == null) {
+						// Look for separate image file.
+						FileHandle file = skeletonFile.sibling(name + ".png");
+						if (file.exists()) {
+							Texture texture = new Texture(file);
+							texture.setFilter(TextureFilter.Linear, TextureFilter.Linear);
+							region = new AtlasRegion(texture, 0, 0, texture.getWidth(), texture.getHeight());
+							region.name = name;
+						}
+					}
+					return region != null ? region : fake;
+				}
+			};
+
+			String extension = skeletonFile.extension();
+			if (extension.equalsIgnoreCase("json") || extension.equalsIgnoreCase("txt")) {
+				SkeletonJson json = new SkeletonJson(atlas);
+				json.setScale(ui.scaleSlider.getValue());
+				skeletonData = json.readSkeletonData(skeletonFile);
+			} else {
+				SkeletonBinary binary = new SkeletonBinary(atlas);
+				binary.setScale(ui.scaleSlider.getValue());
+				skeletonData = binary.readSkeletonData(skeletonFile);
+				if (skeletonData.getBones().size == 0) throw new Exception("No bones in skeleton data.");
+			}
+		} catch (Exception ex) {
+			ex.printStackTrace();
+			ui.toast("Error loading skeleton: " + skeletonFile.name());
+			lastModifiedCheck = 5;
+			return;
+		}
+
+		skeleton = new Skeleton(skeletonData);
+		skeleton.setToSetupPose();
+		skeleton = new Skeleton(skeleton); // Tests copy constructors.
+		skeleton.updateWorldTransform();
+
+		state = new AnimationState(new AnimationStateData(skeletonData));
+		state.addListener(new AnimationStateAdapter() {
+			public void event (TrackEntry entry, Event event) {
+				ui.toast(event.getData().getName());
+			}
+		});
+
+		this.skeletonFile = skeletonFile;
+		prefs.putString("lastFile", skeletonFile.path());
+		prefs.flush();
+		lastModified = skeletonFile.lastModified();
+		lastModifiedCheck = checkModifiedInterval;
+
+		// Populate UI.
+
+		ui.window.getTitleLabel().setText(skeletonFile.name());
+		{
+			Array<String> items = new Array();
+			for (Skin skin : skeletonData.getSkins())
+				items.add(skin.getName());
+			ui.skinList.setItems(items);
+		}
+		{
+			Array<String> items = new Array();
+			for (Animation animation : skeletonData.getAnimations())
+				items.add(animation.getName());
+			ui.animationList.setItems(items);
+		}
+
+		// Configure skeleton from UI.
+
+		if (ui.skinList.getSelected() != null) skeleton.setSkin(ui.skinList.getSelected());
+		setAnimation();
+
+		if (reload) ui.toast("Reloaded.");
+	}
+
+	void setAnimation () {
+		if (ui.animationList.getSelected() == null) return;
+		TrackEntry current = state.getCurrent(0);
+		if (current == null) {
+			state.setEmptyAnimation(0, 0);
+			TrackEntry entry = state.addAnimation(0, ui.animationList.getSelected(), ui.loopCheckbox.isChecked(), 0);
+			entry.setMixDuration(ui.mixSlider.getValue());
+			entry.setTrackEnd(Integer.MAX_VALUE);
+		} else {
+			TrackEntry entry = state.setAnimation(0, ui.animationList.getSelected(), ui.loopCheckbox.isChecked());
+			entry.setTrackEnd(Integer.MAX_VALUE);
+		}
+	}
+
+	public void render () {
+		Gdx.gl.glClear(GL20.GL_COLOR_BUFFER_BIT);
+
+		float delta = Gdx.graphics.getDeltaTime();
+
+		// Draw skeleton origin lines.
+		ShapeRenderer shapes = debugRenderer.getShapeRenderer();
+		if (state != null) {
+			shapes.setColor(Color.DARK_GRAY);
+			shapes.begin(ShapeType.Line);
+			shapes.line(skeleton.x, -99999, skeleton.x, 99999);
+			shapes.line(-99999, skeleton.y, 99999, skeleton.y);
+			shapes.end();
+		}
+
+		if (skeleton != null) {
+			// Reload if skeleton file was modified.
+			if (reloadTimer <= 0) {
+				lastModifiedCheck -= delta;
+				if (lastModifiedCheck < 0) {
+					lastModifiedCheck = checkModifiedInterval;
+					long time = skeletonFile.lastModified();
+					if (time != 0 && lastModified != time) reloadTimer = reloadDelay;
+				}
+			} else {
+				reloadTimer -= delta;
+				if (reloadTimer <= 0) loadSkeleton(skeletonFile, true);
+			}
+
+			// Pose and render skeleton.
+			state.getData().setDefaultMix(ui.mixSlider.getValue());
+			renderer.setPremultipliedAlpha(ui.premultipliedCheckbox.isChecked());
+
+			delta = Math.min(delta, 0.032f) * ui.speedSlider.getValue();
+			skeleton.update(delta);
+			skeleton.setFlip(ui.flipXCheckbox.isChecked(), ui.flipYCheckbox.isChecked());
+			if (!ui.pauseButton.isChecked()) {
+				state.update(delta);
+				state.apply(skeleton);
+			}
+			skeleton.setPosition(skeletonX, skeletonY);
+			skeleton.updateWorldTransform();
+
+			batch.setColor(Color.WHITE);
+			batch.begin();
+			renderer.draw(batch, skeleton);
+			batch.end();
+
+			debugRenderer.setBones(ui.debugBonesCheckbox.isChecked());
+			debugRenderer.setRegionAttachments(ui.debugRegionsCheckbox.isChecked());
+			debugRenderer.setBoundingBoxes(ui.debugBoundingBoxesCheckbox.isChecked());
+			debugRenderer.setMeshHull(ui.debugMeshHullCheckbox.isChecked());
+			debugRenderer.setMeshTriangles(ui.debugMeshTrianglesCheckbox.isChecked());
+			debugRenderer.setPaths(ui.debugPathsCheckbox.isChecked());
+			debugRenderer.draw(skeleton);
+		}
+
+		// Render UI.
+		ui.stage.act();
+		ui.stage.draw();
+
+		// Draw indicator lines for animation and mix times.
+		if (state != null) {
+			TrackEntry entry = state.getCurrent(0);
+			if (entry != null) {
+				shapes.begin(ShapeType.Line);
+
+				float percent = entry.getAnimationTime() / entry.getAnimationEnd();
+				float x = ui.window.getRight() + (Gdx.graphics.getWidth() - ui.window.getRight()) * percent;
+				shapes.setColor(Color.CYAN);
+				shapes.line(x, 0, x, 20);
+
+				percent = entry.getMixDuration() == 0 ? 1 : Math.min(1, entry.getMixTime() / entry.getMixDuration());
+				x = ui.window.getRight() + (Gdx.graphics.getWidth() - ui.window.getRight()) * percent;
+				shapes.setColor(Color.RED);
+				shapes.line(x, 0, x, 20);
+
+				shapes.end();
+			}
+		}
+	}
+
+	public void resize (int width, int height) {
+		batch.getProjectionMatrix().setToOrtho2D(0, 0, width, height);
+		debugRenderer.getShapeRenderer().setProjectionMatrix(batch.getProjectionMatrix());
+		ui.stage.getViewport().update(width, height, true);
+		if (!ui.minimizeButton.isChecked()) ui.window.setHeight(height + 8);
+	}
+
+	class UI {
+		Stage stage = new Stage(new ScreenViewport());
+		com.badlogic.gdx.scenes.scene2d.ui.Skin skin = new com.badlogic.gdx.scenes.scene2d.ui.Skin(
+			Gdx.files.internal("skin/skin.json"));
+
+		Window window = new Window("Skeleton", skin);
+		Table root = new Table(skin);
+		TextButton openButton = new TextButton("Open", skin);
+		List<String> animationList = new List(skin);
+		List<String> skinList = new List(skin);
+		CheckBox loopCheckbox = new CheckBox("Loop", skin);
+		CheckBox premultipliedCheckbox = new CheckBox("Premultiplied", skin);
+		Slider mixSlider = new Slider(0, 4, 0.01f, false, skin);
+		Label mixLabel = new Label("0.3", skin);
+		Slider speedSlider = new Slider(0, 3, 0.01f, false, skin);
+		Label speedLabel = new Label("1.0", skin);
+		CheckBox flipXCheckbox = new CheckBox("X", skin);
+		CheckBox flipYCheckbox = new CheckBox("Y", skin);
+		CheckBox debugBonesCheckbox = new CheckBox("Bones", skin);
+		CheckBox debugRegionsCheckbox = new CheckBox("Regions", skin);
+		CheckBox debugBoundingBoxesCheckbox = new CheckBox("Bounds", skin);
+		CheckBox debugMeshHullCheckbox = new CheckBox("Mesh hull", skin);
+		CheckBox debugMeshTrianglesCheckbox = new CheckBox("Triangles", skin);
+		CheckBox debugPathsCheckbox = new CheckBox("Paths", skin);
+		Slider scaleSlider = new Slider(0.1f, 3, 0.01f, false, skin);
+		Label scaleLabel = new Label("1.0", skin);
+		TextButton pauseButton = new TextButton("Pause", skin, "toggle");
+		TextButton minimizeButton = new TextButton("-", skin);
+		TextButton bonesSetupPoseButton = new TextButton("Bones", skin);
+		TextButton slotsSetupPoseButton = new TextButton("Slots", skin);
+		TextButton setupPoseButton = new TextButton("Both", skin);
+		WidgetGroup toasts = new WidgetGroup();
+		boolean prefsLoaded;
+
+		public UI () {
+			animationList.getSelection().setRequired(false);
+
+			premultipliedCheckbox.setChecked(true);
+
+			loopCheckbox.setChecked(true);
+
+			scaleSlider.setValue(1);
+			scaleSlider.setSnapToValues(new float[] {1, 1.5f, 2, 2.5f, 3, 3.5f}, 0.01f);
+
+			mixSlider.setValue(0.3f);
+			mixSlider.setSnapToValues(new float[] {1, 1.5f, 2, 2.5f, 3, 3.5f}, 0.1f);
+
+			speedSlider.setValue(1);
+			speedSlider.setSnapToValues(new float[] {0.5f, 0.75f, 1, 1.25f, 1.5f, 2, 2.5f}, 0.1f);
+
+			window.setMovable(false);
+			window.setResizable(false);
+			window.setKeepWithinStage(false);
+			window.setX(-3);
+			window.setY(-2);
+
+			window.getTitleLabel().setColor(new Color(0.76f, 1, 1, 1));
+			window.getTitleTable().add(openButton).space(3);
+			window.getTitleTable().add(minimizeButton).width(20);
+
+			ScrollPane skinScroll = new ScrollPane(skinList, skin, "bg");
+			skinScroll.setFadeScrollBars(false);
+
+			ScrollPane animationScroll = new ScrollPane(animationList, skin, "bg");
+			animationScroll.setFadeScrollBars(false);
+
+			// Layout.
+
+			root.defaults().space(6);
+			root.columnDefaults(0).top().right().padTop(3);
+			root.columnDefaults(1).left();
+			root.add("Scale:");
+			{
+				Table table = table();
+				table.add(scaleLabel).width(29);
+				table.add(scaleSlider).fillX().expandX();
+				root.add(table).fill().row();
+			}
+			root.add("Flip:");
+			root.add(table(flipXCheckbox, flipYCheckbox)).row();
+			root.add("Debug:");
+			root.add(table(debugBonesCheckbox, debugRegionsCheckbox, debugBoundingBoxesCheckbox)).row();
+			root.add();
+			root.add(table(debugMeshHullCheckbox, debugMeshTrianglesCheckbox, debugPathsCheckbox)).row();
+			root.add("Alpha:");
+			root.add(premultipliedCheckbox).row();
+			root.add("Skin:");
+			root.add(skinScroll).expand().fill().minHeight(75).row();
+			root.add("Setup pose:");
+			root.add(table(bonesSetupPoseButton, slotsSetupPoseButton, setupPoseButton)).row();
+			root.add("Animation:");
+			root.add(animationScroll).expand().fill().minHeight(75).row();
+			root.add("Mix:");
+			{
+				Table table = table();
+				table.add(mixLabel).width(29);
+				table.add(mixSlider).fillX().expandX();
+				root.add(table).fill().row();
+			}
+			root.add("Speed:");
+			{
+				Table table = table();
+				table.add(speedLabel).width(29);
+				table.add(speedSlider).fillX().expandX();
+				root.add(table).fill().row();
+			}
+			root.add("Playback:");
+			root.add(table(pauseButton, loopCheckbox)).row();
+
+			window.add(root).expand().fill();
+			window.pack();
+			stage.addActor(window);
+
+			{
+				Table table = new Table();
+				table.setFillParent(true);
+				table.setTouchable(Touchable.disabled);
+				stage.addActor(table);
+				table.pad(10).bottom().right();
+				table.add(toasts);
+			}
+
+			{
+				Table table = new Table();
+				table.setFillParent(true);
+				table.setTouchable(Touchable.disabled);
+				stage.addActor(table);
+				table.pad(10).top().right();
+				table.add(new Label("", skin, "default", Color.LIGHT_GRAY)); // Version.
+			}
+
+			// Events.
+			window.addListener(new InputListener() {
+				public boolean touchDown (InputEvent event, float x, float y, int pointer, int button) {
+					event.cancel();
+					return true;
+				}
+			});
+
+			openButton.addListener(new ChangeListener() {
+				public void changed (ChangeEvent event, Actor actor) {
+					FileDialog fileDialog = new FileDialog((Frame)null, "Choose skeleton file");
+					fileDialog.setMode(FileDialog.LOAD);
+					fileDialog.setVisible(true);
+					String name = fileDialog.getFile();
+					String dir = fileDialog.getDirectory();
+					if (name == null || dir == null) return;
+					loadSkeleton(new FileHandle(new File(dir, name).getAbsolutePath()), false);
+				}
+			});
+
+			setupPoseButton.addListener(new ChangeListener() {
+				public void changed (ChangeEvent event, Actor actor) {
+					if (skeleton != null) skeleton.setToSetupPose();
+				}
+			});
+			bonesSetupPoseButton.addListener(new ChangeListener() {
+				public void changed (ChangeEvent event, Actor actor) {
+					if (skeleton != null) skeleton.setBonesToSetupPose();
+				}
+			});
+			slotsSetupPoseButton.addListener(new ChangeListener() {
+				public void changed (ChangeEvent event, Actor actor) {
+					if (skeleton != null) skeleton.setSlotsToSetupPose();
+				}
+			});
+
+			minimizeButton.addListener(new ClickListener() {
+				public boolean touchDown (InputEvent event, float x, float y, int pointer, int button) {
+					event.cancel();
+					return super.touchDown(event, x, y, pointer, button);
+				}
+
+				public void clicked (InputEvent event, float x, float y) {
+					if (minimizeButton.isChecked()) {
+						window.getCells().get(0).setActor(null);
+						window.setHeight(37);
+						minimizeButton.setText("+");
+					} else {
+						window.getCells().get(0).setActor(root);
+						ui.window.setHeight(Gdx.graphics.getHeight() + 8);
+						minimizeButton.setText("-");
+					}
+				}
+			});
+
+			scaleSlider.addListener(new ChangeListener() {
+				public void changed (ChangeEvent event, Actor actor) {
+					scaleLabel.setText(Float.toString((int)(scaleSlider.getValue() * 100) / 100f));
+					if (!scaleSlider.isDragging()) loadSkeleton(skeletonFile, false);
+				}
+			});
+
+			speedSlider.addListener(new ChangeListener() {
+				public void changed (ChangeEvent event, Actor actor) {
+					speedLabel.setText(Float.toString((int)(speedSlider.getValue() * 100) / 100f));
+				}
+			});
+
+			mixSlider.addListener(new ChangeListener() {
+				public void changed (ChangeEvent event, Actor actor) {
+					mixLabel.setText(Float.toString((int)(mixSlider.getValue() * 100) / 100f));
+					if (state != null) state.getData().setDefaultMix(mixSlider.getValue());
+				}
+			});
+
+			animationList.addListener(new ChangeListener() {
+				public void changed (ChangeEvent event, Actor actor) {
+					if (state != null) {
+						String name = animationList.getSelected();
+						if (name == null)
+							state.setEmptyAnimation(0, ui.mixSlider.getValue());
+						else
+							setAnimation();
+					}
+				}
+			});
+
+			loopCheckbox.addListener(new ChangeListener() {
+				public void changed (ChangeEvent event, Actor actor) {
+					setAnimation();
+				}
+			});
+
+			skinList.addListener(new ChangeListener() {
+				public void changed (ChangeEvent event, Actor actor) {
+					if (skeleton != null) {
+						String skinName = skinList.getSelected();
+						if (skinName == null)
+							skeleton.setSkin((Skin)null);
+						else
+							skeleton.setSkin(skinName);
+						skeleton.setSlotsToSetupPose();
+					}
+				}
+			});
+
+			Gdx.input.setInputProcessor(new InputMultiplexer(stage, new InputAdapter() {
+				public boolean touchDown (int screenX, int screenY, int pointer, int button) {
+					touchDragged(screenX, screenY, pointer);
+					return false;
+				}
+
+				public boolean touchDragged (int screenX, int screenY, int pointer) {
+					skeletonX = screenX;
+					skeletonY = Gdx.graphics.getHeight() - screenY;
+					return false;
+				}
+
+				public boolean touchUp (int screenX, int screenY, int pointer, int button) {
+					savePrefs();
+					return false;
+				}
+			}));
+
+			ChangeListener savePrefsListener = new ChangeListener() {
+				public void changed (ChangeEvent event, Actor actor) {
+					if (actor instanceof Slider && ((Slider)actor).isDragging()) return;
+					savePrefs();
+				}
+			};
+			debugBonesCheckbox.addListener(savePrefsListener);
+			debugRegionsCheckbox.addListener(savePrefsListener);
+			debugMeshHullCheckbox.addListener(savePrefsListener);
+			debugMeshTrianglesCheckbox.addListener(savePrefsListener);
+			debugPathsCheckbox.addListener(savePrefsListener);
+			premultipliedCheckbox.addListener(savePrefsListener);
+			loopCheckbox.addListener(savePrefsListener);
+			speedSlider.addListener(savePrefsListener);
+			mixSlider.addListener(savePrefsListener);
+			scaleSlider.addListener(savePrefsListener);
+			animationList.addListener(savePrefsListener);
+			skinList.addListener(savePrefsListener);
+		}
+
+		private Table table (Actor... actors) {
+			Table table = new Table();
+			table.defaults().space(6);
+			table.add(actors);
+			return table;
+		}
+
+		void toast (String text) {
+			Table table = new Table();
+			table.add(new Label(text, skin));
+			table.getColor().a = 0;
+			table.pack();
+			table.setPosition(-table.getWidth(), -3 - table.getHeight());
+			table.addAction(sequence( //
+				parallel(moveBy(0, table.getHeight(), 0.3f), fadeIn(0.3f)), //
+				delay(5f), //
+				parallel(moveBy(0, table.getHeight(), 0.3f), fadeOut(0.3f)), //
+				removeActor() //
+			));
+			for (Actor actor : toasts.getChildren())
+				actor.addAction(moveBy(0, table.getHeight(), 0.3f));
+			toasts.addActor(table);
+			toasts.getParent().toFront();
+		}
+
+		void savePrefs () {
+			if (!prefsLoaded) return;
+			prefs.putBoolean("debugBones", debugBonesCheckbox.isChecked());
+			prefs.putBoolean("debugRegions", debugRegionsCheckbox.isChecked());
+			prefs.putBoolean("debugMeshHull", debugMeshHullCheckbox.isChecked());
+			prefs.putBoolean("debugMeshTriangles", debugMeshTrianglesCheckbox.isChecked());
+			prefs.putBoolean("debugPaths", debugPathsCheckbox.isChecked());
+			prefs.putBoolean("premultiplied", premultipliedCheckbox.isChecked());
+			prefs.putBoolean("loop", loopCheckbox.isChecked());
+			prefs.putFloat("speed", speedSlider.getValue());
+			prefs.putFloat("mix", mixSlider.getValue());
+			prefs.putFloat("scale", scaleSlider.getValue());
+			prefs.putInteger("x", skeletonX);
+			prefs.putInteger("y", skeletonY);
+			if (animationList.getSelected() != null) prefs.putString("animationName", animationList.getSelected());
+			if (skinList.getSelected() != null) prefs.putString("skinName", skinList.getSelected());
+			prefs.flush();
+		}
+
+		void loadPrefs () {
+			debugBonesCheckbox.setChecked(prefs.getBoolean("debugBones", true));
+			debugRegionsCheckbox.setChecked(prefs.getBoolean("debugRegions", false));
+			debugMeshHullCheckbox.setChecked(prefs.getBoolean("debugMeshHull", false));
+			debugMeshTrianglesCheckbox.setChecked(prefs.getBoolean("debugMeshTriangles", false));
+			debugPathsCheckbox.setChecked(prefs.getBoolean("debugPaths", true));
+			premultipliedCheckbox.setChecked(prefs.getBoolean("premultiplied", true));
+			loopCheckbox.setChecked(prefs.getBoolean("loop", false));
+			speedSlider.setValue(prefs.getFloat("speed", 0.3f));
+			mixSlider.setValue(prefs.getFloat("mix", 0.3f));
+			scaleSlider.setValue(prefs.getFloat("scale", 1));
+			skeletonX = prefs.getInteger("x", 0);
+			skeletonY = prefs.getInteger("y", 0);
+			animationList.setSelected(prefs.getString("animationName", null));
+			skinList.setSelected(prefs.getString("skinName", null));
+			prefsLoaded = true;
+		}
+	}
+
+	static public void main (String[] args) throws Exception {
+		LwjglApplicationConfiguration.disableAudio = true;
+		LwjglApplicationConfiguration config = new LwjglApplicationConfiguration();
+		config.width = 800;
+		config.height = 600;
+		config.title = "Skeleton Viewer";
+		config.allowSoftwareMode = true;
+		new LwjglApplication(new SkeletonViewer(), config);
+	}
+}