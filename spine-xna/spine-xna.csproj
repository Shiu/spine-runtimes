﻿<?xml version="1.0" encoding="utf-8"?>
<Project DefaultTargets="Build" ToolsVersion="4.0" xmlns="http://schemas.microsoft.com/developer/msbuild/2003">
  <PropertyGroup>
    <ProjectGuid>{7F8F2327-C016-49C8-BB4D-F3F77971961E}</ProjectGuid>
    <ProjectTypeGuids>{FAE04EC0-301F-11D3-BF4B-00C04F79EFBC}</ProjectTypeGuids>
    <Configuration Condition=" '$(Configuration)' == '' ">Debug</Configuration>
    <Platform Condition=" '$(Platform)' == '' ">x86</Platform>
    <OutputType>Library</OutputType>
    <AppDesignerFolder>Properties</AppDesignerFolder>
    <RootNamespace>Spine</RootNamespace>
    <AssemblyName>spine-xna</AssemblyName>
    <TargetFrameworkVersion>v4.0</TargetFrameworkVersion>
    <TargetFrameworkProfile>Client</TargetFrameworkProfile>
    <XnaFrameworkVersion>v4.0</XnaFrameworkVersion>
    <XnaPlatform>Windows</XnaPlatform>
    <XnaProfile>HiDef</XnaProfile>
    <XnaCrossPlatformGroupID>f1fc4580-2d86-4a03-bd33-44b1703f36a1</XnaCrossPlatformGroupID>
    <XnaOutputType>Library</XnaOutputType>
    <XnaUpgrade />
    <PublishUrl>publish\</PublishUrl>
    <Install>true</Install>
    <InstallFrom>Disk</InstallFrom>
    <UpdateEnabled>false</UpdateEnabled>
    <UpdateMode>Foreground</UpdateMode>
    <UpdateInterval>7</UpdateInterval>
    <UpdateIntervalUnits>Days</UpdateIntervalUnits>
    <UpdatePeriodically>false</UpdatePeriodically>
    <UpdateRequired>false</UpdateRequired>
    <MapFileExtensions>true</MapFileExtensions>
    <ApplicationRevision>0</ApplicationRevision>
    <ApplicationVersion>1.0.0.%2a</ApplicationVersion>
    <IsWebBootstrapper>false</IsWebBootstrapper>
    <UseApplicationTrust>false</UseApplicationTrust>
    <BootstrapperEnabled>true</BootstrapperEnabled>
  </PropertyGroup>
  <PropertyGroup Condition=" '$(Configuration)|$(Platform)' == 'Debug|x86' ">
    <DebugSymbols>true</DebugSymbols>
    <DebugType>full</DebugType>
    <Optimize>false</Optimize>
    <OutputPath>bin\x86\Debug</OutputPath>
    <DefineConstants>DEBUG;TRACE;WINDOWS</DefineConstants>
    <ErrorReport>prompt</ErrorReport>
    <WarningLevel>4</WarningLevel>
    <NoStdLib>true</NoStdLib>
    <UseVSHostingProcess>false</UseVSHostingProcess>
    <PlatformTarget>x86</PlatformTarget>
    <XnaCompressContent>false</XnaCompressContent>
  </PropertyGroup>
  <PropertyGroup Condition=" '$(Configuration)|$(Platform)' == 'Release|x86' ">
    <DebugType>pdbonly</DebugType>
    <Optimize>true</Optimize>
    <OutputPath>bin\x86\Release</OutputPath>
    <DefineConstants>TRACE;WINDOWS</DefineConstants>
    <ErrorReport>prompt</ErrorReport>
    <WarningLevel>4</WarningLevel>
    <NoStdLib>true</NoStdLib>
    <UseVSHostingProcess>false</UseVSHostingProcess>
    <PlatformTarget>x86</PlatformTarget>
    <XnaCompressContent>true</XnaCompressContent>
  </PropertyGroup>
  <ItemGroup>
    <Reference Include="Microsoft.Xna.Framework, Version=4.0.0.0, Culture=neutral, PublicKeyToken=842cf8be1de50553, processorArchitecture=x86">
      <Private>False</Private>
    </Reference>
    <Reference Include="Microsoft.Xna.Framework.Game, Version=4.0.0.0, Culture=neutral, PublicKeyToken=842cf8be1de50553, processorArchitecture=x86">
      <Private>False</Private>
    </Reference>
    <Reference Include="Microsoft.Xna.Framework.Graphics, Version=4.0.0.0, Culture=neutral, PublicKeyToken=842cf8be1de50553, processorArchitecture=x86">
      <Private>False</Private>
    </Reference>
    <Reference Include="Microsoft.Xna.Framework.GamerServices, Version=4.0.0.0, Culture=neutral, PublicKeyToken=842cf8be1de50553, processorArchitecture=x86">
      <Private>False</Private>
    </Reference>
    <Reference Include="Microsoft.Xna.Framework.Xact, Version=4.0.0.0, Culture=neutral, PublicKeyToken=842cf8be1de50553, processorArchitecture=x86">
      <Private>False</Private>
    </Reference>
    <Reference Include="Microsoft.Xna.Framework.Video, Version=4.0.0.0, Culture=neutral, PublicKeyToken=842cf8be1de50553, processorArchitecture=x86">
      <Private>False</Private>
    </Reference>
    <Reference Include="Microsoft.Xna.Framework.Avatar, Version=4.0.0.0, Culture=neutral, PublicKeyToken=842cf8be1de50553, processorArchitecture=x86">
      <Private>False</Private>
    </Reference>
    <Reference Include="Microsoft.Xna.Framework.Net, Version=4.0.0.0, Culture=neutral, PublicKeyToken=842cf8be1de50553, processorArchitecture=x86">
      <Private>False</Private>
    </Reference>
    <Reference Include="Microsoft.Xna.Framework.Storage, Version=4.0.0.0, Culture=neutral, PublicKeyToken=842cf8be1de50553, processorArchitecture=x86">
      <Private>False</Private>
    </Reference>
    <Reference Include="mscorlib">
      <Private>False</Private>
    </Reference>
    <Reference Include="System">
      <Private>False</Private>
    </Reference>
    <Reference Include="System.Xml">
      <Private>False</Private>
    </Reference>
    <Reference Include="System.Core">
      <RequiredTargetFramework>4.0</RequiredTargetFramework>
      <Private>False</Private>
    </Reference>
    <Reference Include="System.Xml.Linq">
      <RequiredTargetFramework>4.0</RequiredTargetFramework>
      <Private>False</Private>
    </Reference>
    <Reference Include="System.Net">
      <Private>False</Private>
    </Reference>
  </ItemGroup>
  <ItemGroup>
    <Compile Include="Properties\AssemblyInfo.cs" />
    <Compile Include="src\MeshBatcher.cs" />
<<<<<<< HEAD
    <Compile Include="src\VertexEffect.cs" />
=======
    <Compile Include="src\ShapeRenderer.cs" />
    <Compile Include="src\SkeletonDebugRenderer.cs" />
>>>>>>> 15359065
    <Compile Include="src\XnaTextureLoader.cs" />
    <Compile Include="src\Util.cs" />
  </ItemGroup>
  <ItemGroup>
    <BootstrapperPackage Include=".NETFramework,Version=v4.0,Profile=Client">
      <Visible>False</Visible>
      <ProductName>Microsoft .NET Framework 4 Client Profile %28x86 and x64%29</ProductName>
      <Install>true</Install>
    </BootstrapperPackage>
    <BootstrapperPackage Include="Microsoft.Net.Client.3.5">
      <Visible>False</Visible>
      <ProductName>.NET Framework 3.5 SP1 Client Profile</ProductName>
      <Install>false</Install>
    </BootstrapperPackage>
    <BootstrapperPackage Include="Microsoft.Net.Framework.3.5.SP1">
      <Visible>False</Visible>
      <ProductName>.NET Framework 3.5 SP1</ProductName>
      <Install>false</Install>
    </BootstrapperPackage>
    <BootstrapperPackage Include="Microsoft.Windows.Installer.3.1">
      <Visible>False</Visible>
      <ProductName>Windows Installer 3.1</ProductName>
      <Install>true</Install>
    </BootstrapperPackage>
  </ItemGroup>
  <ItemGroup>
    <Compile Include="src\SkeletonRenderer.cs" />
  </ItemGroup>
  <ItemGroup>
    <ProjectReference Include="..\spine-csharp\spine-csharp.csproj">
      <Project>{94144e22-2431-4a8f-ac04-dec22f7edd8f}</Project>
      <Name>spine-csharp</Name>
    </ProjectReference>
  </ItemGroup>
  <Import Project="$(MSBuildBinPath)\Microsoft.CSharp.targets" />
  <Import Project="$(MSBuildExtensionsPath)\Microsoft\XNA Game Studio\Microsoft.Xna.GameStudio.targets" />
  <!--
      To modify your build process, add your task inside one of the targets below and uncomment it. 
      Other similar extension points exist, see Microsoft.Common.targets.
      <Target Name="BeforeBuild">
      </Target>
      <Target Name="AfterBuild">
      </Target>
    -->
</Project><|MERGE_RESOLUTION|>--- conflicted
+++ resolved
@@ -110,12 +110,9 @@
   <ItemGroup>
     <Compile Include="Properties\AssemblyInfo.cs" />
     <Compile Include="src\MeshBatcher.cs" />
-<<<<<<< HEAD
     <Compile Include="src\VertexEffect.cs" />
-=======
     <Compile Include="src\ShapeRenderer.cs" />
     <Compile Include="src\SkeletonDebugRenderer.cs" />
->>>>>>> 15359065
     <Compile Include="src\XnaTextureLoader.cs" />
     <Compile Include="src\Util.cs" />
   </ItemGroup>
