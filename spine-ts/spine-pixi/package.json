--- conflicted
+++ resolved
@@ -1,10 +1,6 @@
 {
   "name": "@esotericsoftware/spine-pixi",
-<<<<<<< HEAD
   "version": "4.2.25",
-=======
-  "version": "4.1.45",
->>>>>>> 5c2afe7b
   "description": "The official Spine Runtimes for the web.",
   "main": "dist/index.js",
   "types": "dist/index.d.ts",
@@ -35,11 +31,7 @@
   },
   "homepage": "https://github.com/esotericsoftware/spine-runtimes#readme",
   "dependencies": {
-<<<<<<< HEAD
     "@esotericsoftware/spine-core": "4.2.25"
-=======
-    "@esotericsoftware/spine-core": "4.1.45"
->>>>>>> 5c2afe7b
   },
   "peerDependencies": {
     "@pixi/core": "^7.2.4",
