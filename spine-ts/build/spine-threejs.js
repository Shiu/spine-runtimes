var __extends = (this && this.__extends) || function (d, b) {
	for (var p in b) if (b.hasOwnProperty(p)) d[p] = b[p];
	function __() { this.constructor = d; }
	d.prototype = b === null ? Object.create(b) : (__.prototype = b.prototype, new __());
};
var spine;
(function (spine) {
	var Animation = (function () {
		function Animation(name, timelines, duration) {
			if (name == null)
				throw new Error("name cannot be null.");
			if (timelines == null)
				throw new Error("timelines cannot be null.");
			this.name = name;
			this.timelines = timelines;
			this.duration = duration;
		}
		Animation.prototype.apply = function (skeleton, lastTime, time, loop, events, alpha, pose, direction) {
			if (skeleton == null)
				throw new Error("skeleton cannot be null.");
			if (loop && this.duration != 0) {
				time %= this.duration;
				if (lastTime > 0)
					lastTime %= this.duration;
			}
			var timelines = this.timelines;
			for (var i = 0, n = timelines.length; i < n; i++)
				timelines[i].apply(skeleton, lastTime, time, events, alpha, pose, direction);
		};
		Animation.binarySearch = function (values, target, step) {
			if (step === void 0) { step = 1; }
			var low = 0;
			var high = values.length / step - 2;
			if (high == 0)
				return step;
			var current = high >>> 1;
			while (true) {
				if (values[(current + 1) * step] <= target)
					low = current + 1;
				else
					high = current;
				if (low == high)
					return (low + 1) * step;
				current = (low + high) >>> 1;
			}
		};
		Animation.linearSearch = function (values, target, step) {
			for (var i = 0, last = values.length - step; i <= last; i += step)
				if (values[i] > target)
					return i;
			return -1;
		};
		return Animation;
	}());
	spine.Animation = Animation;
	(function (MixPose) {
		MixPose[MixPose["setup"] = 0] = "setup";
		MixPose[MixPose["current"] = 1] = "current";
		MixPose[MixPose["currentLayered"] = 2] = "currentLayered";
	})(spine.MixPose || (spine.MixPose = {}));
	var MixPose = spine.MixPose;
	(function (MixDirection) {
		MixDirection[MixDirection["in"] = 0] = "in";
		MixDirection[MixDirection["out"] = 1] = "out";
	})(spine.MixDirection || (spine.MixDirection = {}));
	var MixDirection = spine.MixDirection;
	(function (TimelineType) {
		TimelineType[TimelineType["rotate"] = 0] = "rotate";
		TimelineType[TimelineType["translate"] = 1] = "translate";
		TimelineType[TimelineType["scale"] = 2] = "scale";
		TimelineType[TimelineType["shear"] = 3] = "shear";
		TimelineType[TimelineType["attachment"] = 4] = "attachment";
		TimelineType[TimelineType["color"] = 5] = "color";
		TimelineType[TimelineType["deform"] = 6] = "deform";
		TimelineType[TimelineType["event"] = 7] = "event";
		TimelineType[TimelineType["drawOrder"] = 8] = "drawOrder";
		TimelineType[TimelineType["ikConstraint"] = 9] = "ikConstraint";
		TimelineType[TimelineType["transformConstraint"] = 10] = "transformConstraint";
		TimelineType[TimelineType["pathConstraintPosition"] = 11] = "pathConstraintPosition";
		TimelineType[TimelineType["pathConstraintSpacing"] = 12] = "pathConstraintSpacing";
		TimelineType[TimelineType["pathConstraintMix"] = 13] = "pathConstraintMix";
		TimelineType[TimelineType["twoColor"] = 14] = "twoColor";
	})(spine.TimelineType || (spine.TimelineType = {}));
	var TimelineType = spine.TimelineType;
	var CurveTimeline = (function () {
		function CurveTimeline(frameCount) {
			if (frameCount <= 0)
				throw new Error("frameCount must be > 0: " + frameCount);
			this.curves = spine.Utils.newFloatArray((frameCount - 1) * CurveTimeline.BEZIER_SIZE);
		}
		CurveTimeline.prototype.getFrameCount = function () {
			return this.curves.length / CurveTimeline.BEZIER_SIZE + 1;
		};
		CurveTimeline.prototype.setLinear = function (frameIndex) {
			this.curves[frameIndex * CurveTimeline.BEZIER_SIZE] = CurveTimeline.LINEAR;
		};
		CurveTimeline.prototype.setStepped = function (frameIndex) {
			this.curves[frameIndex * CurveTimeline.BEZIER_SIZE] = CurveTimeline.STEPPED;
		};
		CurveTimeline.prototype.getCurveType = function (frameIndex) {
			var index = frameIndex * CurveTimeline.BEZIER_SIZE;
			if (index == this.curves.length)
				return CurveTimeline.LINEAR;
			var type = this.curves[index];
			if (type == CurveTimeline.LINEAR)
				return CurveTimeline.LINEAR;
			if (type == CurveTimeline.STEPPED)
				return CurveTimeline.STEPPED;
			return CurveTimeline.BEZIER;
		};
		CurveTimeline.prototype.setCurve = function (frameIndex, cx1, cy1, cx2, cy2) {
			var tmpx = (-cx1 * 2 + cx2) * 0.03, tmpy = (-cy1 * 2 + cy2) * 0.03;
			var dddfx = ((cx1 - cx2) * 3 + 1) * 0.006, dddfy = ((cy1 - cy2) * 3 + 1) * 0.006;
			var ddfx = tmpx * 2 + dddfx, ddfy = tmpy * 2 + dddfy;
			var dfx = cx1 * 0.3 + tmpx + dddfx * 0.16666667, dfy = cy1 * 0.3 + tmpy + dddfy * 0.16666667;
			var i = frameIndex * CurveTimeline.BEZIER_SIZE;
			var curves = this.curves;
			curves[i++] = CurveTimeline.BEZIER;
			var x = dfx, y = dfy;
			for (var n = i + CurveTimeline.BEZIER_SIZE - 1; i < n; i += 2) {
				curves[i] = x;
				curves[i + 1] = y;
				dfx += ddfx;
				dfy += ddfy;
				ddfx += dddfx;
				ddfy += dddfy;
				x += dfx;
				y += dfy;
			}
		};
		CurveTimeline.prototype.getCurvePercent = function (frameIndex, percent) {
			percent = spine.MathUtils.clamp(percent, 0, 1);
			var curves = this.curves;
			var i = frameIndex * CurveTimeline.BEZIER_SIZE;
			var type = curves[i];
			if (type == CurveTimeline.LINEAR)
				return percent;
			if (type == CurveTimeline.STEPPED)
				return 0;
			i++;
			var x = 0;
			for (var start = i, n = i + CurveTimeline.BEZIER_SIZE - 1; i < n; i += 2) {
				x = curves[i];
				if (x >= percent) {
					var prevX = void 0, prevY = void 0;
					if (i == start) {
						prevX = 0;
						prevY = 0;
					}
					else {
						prevX = curves[i - 2];
						prevY = curves[i - 1];
					}
					return prevY + (curves[i + 1] - prevY) * (percent - prevX) / (x - prevX);
				}
			}
			var y = curves[i - 1];
			return y + (1 - y) * (percent - x) / (1 - x);
		};
		CurveTimeline.LINEAR = 0;
		CurveTimeline.STEPPED = 1;
		CurveTimeline.BEZIER = 2;
		CurveTimeline.BEZIER_SIZE = 10 * 2 - 1;
		return CurveTimeline;
	}());
	spine.CurveTimeline = CurveTimeline;
	var RotateTimeline = (function (_super) {
		__extends(RotateTimeline, _super);
		function RotateTimeline(frameCount) {
			_super.call(this, frameCount);
			this.frames = spine.Utils.newFloatArray(frameCount << 1);
		}
		RotateTimeline.prototype.getPropertyId = function () {
			return (TimelineType.rotate << 24) + this.boneIndex;
		};
		RotateTimeline.prototype.setFrame = function (frameIndex, time, degrees) {
			frameIndex <<= 1;
			this.frames[frameIndex] = time;
			this.frames[frameIndex + RotateTimeline.ROTATION] = degrees;
		};
		RotateTimeline.prototype.apply = function (skeleton, lastTime, time, events, alpha, pose, direction) {
			var frames = this.frames;
			var bone = skeleton.bones[this.boneIndex];
			if (time < frames[0]) {
				switch (pose) {
					case MixPose.setup:
						bone.rotation = bone.data.rotation;
						return;
					case MixPose.current:
						var r_1 = bone.data.rotation - bone.rotation;
						r_1 -= (16384 - ((16384.499999999996 - r_1 / 360) | 0)) * 360;
						bone.rotation += r_1 * alpha;
				}
				return;
			}
			if (time >= frames[frames.length - RotateTimeline.ENTRIES]) {
				if (pose == MixPose.setup)
					bone.rotation = bone.data.rotation + frames[frames.length + RotateTimeline.PREV_ROTATION] * alpha;
				else {
					var r_2 = bone.data.rotation + frames[frames.length + RotateTimeline.PREV_ROTATION] - bone.rotation;
					r_2 -= (16384 - ((16384.499999999996 - r_2 / 360) | 0)) * 360;
					bone.rotation += r_2 * alpha;
				}
				return;
			}
			var frame = Animation.binarySearch(frames, time, RotateTimeline.ENTRIES);
			var prevRotation = frames[frame + RotateTimeline.PREV_ROTATION];
			var frameTime = frames[frame];
			var percent = this.getCurvePercent((frame >> 1) - 1, 1 - (time - frameTime) / (frames[frame + RotateTimeline.PREV_TIME] - frameTime));
			var r = frames[frame + RotateTimeline.ROTATION] - prevRotation;
			r -= (16384 - ((16384.499999999996 - r / 360) | 0)) * 360;
			r = prevRotation + r * percent;
			if (pose == MixPose.setup) {
				r -= (16384 - ((16384.499999999996 - r / 360) | 0)) * 360;
				bone.rotation = bone.data.rotation + r * alpha;
			}
			else {
				r = bone.data.rotation + r - bone.rotation;
				r -= (16384 - ((16384.499999999996 - r / 360) | 0)) * 360;
				bone.rotation += r * alpha;
			}
		};
		RotateTimeline.ENTRIES = 2;
		RotateTimeline.PREV_TIME = -2;
		RotateTimeline.PREV_ROTATION = -1;
		RotateTimeline.ROTATION = 1;
		return RotateTimeline;
	}(CurveTimeline));
	spine.RotateTimeline = RotateTimeline;
	var TranslateTimeline = (function (_super) {
		__extends(TranslateTimeline, _super);
		function TranslateTimeline(frameCount) {
			_super.call(this, frameCount);
			this.frames = spine.Utils.newFloatArray(frameCount * TranslateTimeline.ENTRIES);
		}
		TranslateTimeline.prototype.getPropertyId = function () {
			return (TimelineType.translate << 24) + this.boneIndex;
		};
		TranslateTimeline.prototype.setFrame = function (frameIndex, time, x, y) {
			frameIndex *= TranslateTimeline.ENTRIES;
			this.frames[frameIndex] = time;
			this.frames[frameIndex + TranslateTimeline.X] = x;
			this.frames[frameIndex + TranslateTimeline.Y] = y;
		};
		TranslateTimeline.prototype.apply = function (skeleton, lastTime, time, events, alpha, pose, direction) {
			var frames = this.frames;
			var bone = skeleton.bones[this.boneIndex];
			if (time < frames[0]) {
				switch (pose) {
					case MixPose.setup:
						bone.x = bone.data.x;
						bone.y = bone.data.y;
						return;
					case MixPose.current:
						bone.x += (bone.data.x - bone.x) * alpha;
						bone.y += (bone.data.y - bone.y) * alpha;
				}
				return;
			}
			var x = 0, y = 0;
			if (time >= frames[frames.length - TranslateTimeline.ENTRIES]) {
				x = frames[frames.length + TranslateTimeline.PREV_X];
				y = frames[frames.length + TranslateTimeline.PREV_Y];
			}
			else {
				var frame = Animation.binarySearch(frames, time, TranslateTimeline.ENTRIES);
				x = frames[frame + TranslateTimeline.PREV_X];
				y = frames[frame + TranslateTimeline.PREV_Y];
				var frameTime = frames[frame];
				var percent = this.getCurvePercent(frame / TranslateTimeline.ENTRIES - 1, 1 - (time - frameTime) / (frames[frame + TranslateTimeline.PREV_TIME] - frameTime));
				x += (frames[frame + TranslateTimeline.X] - x) * percent;
				y += (frames[frame + TranslateTimeline.Y] - y) * percent;
			}
			if (pose == MixPose.setup) {
				bone.x = bone.data.x + x * alpha;
				bone.y = bone.data.y + y * alpha;
			}
			else {
				bone.x += (bone.data.x + x - bone.x) * alpha;
				bone.y += (bone.data.y + y - bone.y) * alpha;
			}
		};
		TranslateTimeline.ENTRIES = 3;
		TranslateTimeline.PREV_TIME = -3;
		TranslateTimeline.PREV_X = -2;
		TranslateTimeline.PREV_Y = -1;
		TranslateTimeline.X = 1;
		TranslateTimeline.Y = 2;
		return TranslateTimeline;
	}(CurveTimeline));
	spine.TranslateTimeline = TranslateTimeline;
	var ScaleTimeline = (function (_super) {
		__extends(ScaleTimeline, _super);
		function ScaleTimeline(frameCount) {
			_super.call(this, frameCount);
		}
		ScaleTimeline.prototype.getPropertyId = function () {
			return (TimelineType.scale << 24) + this.boneIndex;
		};
		ScaleTimeline.prototype.apply = function (skeleton, lastTime, time, events, alpha, pose, direction) {
			var frames = this.frames;
			var bone = skeleton.bones[this.boneIndex];
			if (time < frames[0]) {
				switch (pose) {
					case MixPose.setup:
						bone.scaleX = bone.data.scaleX;
						bone.scaleY = bone.data.scaleY;
						return;
					case MixPose.current:
						bone.scaleX += (bone.data.scaleX - bone.scaleX) * alpha;
						bone.scaleY += (bone.data.scaleY - bone.scaleY) * alpha;
				}
				return;
			}
			var x = 0, y = 0;
			if (time >= frames[frames.length - ScaleTimeline.ENTRIES]) {
				x = frames[frames.length + ScaleTimeline.PREV_X] * bone.data.scaleX;
				y = frames[frames.length + ScaleTimeline.PREV_Y] * bone.data.scaleY;
			}
			else {
				var frame = Animation.binarySearch(frames, time, ScaleTimeline.ENTRIES);
				x = frames[frame + ScaleTimeline.PREV_X];
				y = frames[frame + ScaleTimeline.PREV_Y];
				var frameTime = frames[frame];
				var percent = this.getCurvePercent(frame / ScaleTimeline.ENTRIES - 1, 1 - (time - frameTime) / (frames[frame + ScaleTimeline.PREV_TIME] - frameTime));
				x = (x + (frames[frame + ScaleTimeline.X] - x) * percent) * bone.data.scaleX;
				y = (y + (frames[frame + ScaleTimeline.Y] - y) * percent) * bone.data.scaleY;
			}
			if (alpha == 1) {
				bone.scaleX = x;
				bone.scaleY = y;
			}
			else {
				var bx = 0, by = 0;
				if (pose == MixPose.setup) {
					bx = bone.data.scaleX;
					by = bone.data.scaleY;
				}
				else {
					bx = bone.scaleX;
					by = bone.scaleY;
				}
				if (direction == MixDirection.out) {
					x = Math.abs(x) * spine.MathUtils.signum(bx);
					y = Math.abs(y) * spine.MathUtils.signum(by);
				}
				else {
					bx = Math.abs(bx) * spine.MathUtils.signum(x);
					by = Math.abs(by) * spine.MathUtils.signum(y);
				}
				bone.scaleX = bx + (x - bx) * alpha;
				bone.scaleY = by + (y - by) * alpha;
			}
		};
		return ScaleTimeline;
	}(TranslateTimeline));
	spine.ScaleTimeline = ScaleTimeline;
	var ShearTimeline = (function (_super) {
		__extends(ShearTimeline, _super);
		function ShearTimeline(frameCount) {
			_super.call(this, frameCount);
		}
		ShearTimeline.prototype.getPropertyId = function () {
			return (TimelineType.shear << 24) + this.boneIndex;
		};
		ShearTimeline.prototype.apply = function (skeleton, lastTime, time, events, alpha, pose, direction) {
			var frames = this.frames;
			var bone = skeleton.bones[this.boneIndex];
			if (time < frames[0]) {
				switch (pose) {
					case MixPose.setup:
						bone.shearX = bone.data.shearX;
						bone.shearY = bone.data.shearY;
						return;
					case MixPose.current:
						bone.shearX += (bone.data.shearX - bone.shearX) * alpha;
						bone.shearY += (bone.data.shearY - bone.shearY) * alpha;
				}
				return;
			}
			var x = 0, y = 0;
			if (time >= frames[frames.length - ShearTimeline.ENTRIES]) {
				x = frames[frames.length + ShearTimeline.PREV_X];
				y = frames[frames.length + ShearTimeline.PREV_Y];
			}
			else {
				var frame = Animation.binarySearch(frames, time, ShearTimeline.ENTRIES);
				x = frames[frame + ShearTimeline.PREV_X];
				y = frames[frame + ShearTimeline.PREV_Y];
				var frameTime = frames[frame];
				var percent = this.getCurvePercent(frame / ShearTimeline.ENTRIES - 1, 1 - (time - frameTime) / (frames[frame + ShearTimeline.PREV_TIME] - frameTime));
				x = x + (frames[frame + ShearTimeline.X] - x) * percent;
				y = y + (frames[frame + ShearTimeline.Y] - y) * percent;
			}
			if (pose == MixPose.setup) {
				bone.shearX = bone.data.shearX + x * alpha;
				bone.shearY = bone.data.shearY + y * alpha;
			}
			else {
				bone.shearX += (bone.data.shearX + x - bone.shearX) * alpha;
				bone.shearY += (bone.data.shearY + y - bone.shearY) * alpha;
			}
		};
		return ShearTimeline;
	}(TranslateTimeline));
	spine.ShearTimeline = ShearTimeline;
	var ColorTimeline = (function (_super) {
		__extends(ColorTimeline, _super);
		function ColorTimeline(frameCount) {
			_super.call(this, frameCount);
			this.frames = spine.Utils.newFloatArray(frameCount * ColorTimeline.ENTRIES);
		}
		ColorTimeline.prototype.getPropertyId = function () {
			return (TimelineType.color << 24) + this.slotIndex;
		};
		ColorTimeline.prototype.setFrame = function (frameIndex, time, r, g, b, a) {
			frameIndex *= ColorTimeline.ENTRIES;
			this.frames[frameIndex] = time;
			this.frames[frameIndex + ColorTimeline.R] = r;
			this.frames[frameIndex + ColorTimeline.G] = g;
			this.frames[frameIndex + ColorTimeline.B] = b;
			this.frames[frameIndex + ColorTimeline.A] = a;
		};
		ColorTimeline.prototype.apply = function (skeleton, lastTime, time, events, alpha, pose, direction) {
			var slot = skeleton.slots[this.slotIndex];
			var frames = this.frames;
			if (time < frames[0]) {
				switch (pose) {
					case MixPose.setup:
						slot.color.setFromColor(slot.data.color);
						return;
					case MixPose.current:
						var color = slot.color, setup = slot.data.color;
						color.add((setup.r - color.r) * alpha, (setup.g - color.g) * alpha, (setup.b - color.b) * alpha, (setup.a - color.a) * alpha);
				}
				return;
			}
			var r = 0, g = 0, b = 0, a = 0;
			if (time >= frames[frames.length - ColorTimeline.ENTRIES]) {
				var i = frames.length;
				r = frames[i + ColorTimeline.PREV_R];
				g = frames[i + ColorTimeline.PREV_G];
				b = frames[i + ColorTimeline.PREV_B];
				a = frames[i + ColorTimeline.PREV_A];
			}
			else {
				var frame = Animation.binarySearch(frames, time, ColorTimeline.ENTRIES);
				r = frames[frame + ColorTimeline.PREV_R];
				g = frames[frame + ColorTimeline.PREV_G];
				b = frames[frame + ColorTimeline.PREV_B];
				a = frames[frame + ColorTimeline.PREV_A];
				var frameTime = frames[frame];
				var percent = this.getCurvePercent(frame / ColorTimeline.ENTRIES - 1, 1 - (time - frameTime) / (frames[frame + ColorTimeline.PREV_TIME] - frameTime));
				r += (frames[frame + ColorTimeline.R] - r) * percent;
				g += (frames[frame + ColorTimeline.G] - g) * percent;
				b += (frames[frame + ColorTimeline.B] - b) * percent;
				a += (frames[frame + ColorTimeline.A] - a) * percent;
			}
			if (alpha == 1)
				slot.color.set(r, g, b, a);
			else {
				var color = slot.color;
				if (pose == MixPose.setup)
					color.setFromColor(slot.data.color);
				color.add((r - color.r) * alpha, (g - color.g) * alpha, (b - color.b) * alpha, (a - color.a) * alpha);
			}
		};
		ColorTimeline.ENTRIES = 5;
		ColorTimeline.PREV_TIME = -5;
		ColorTimeline.PREV_R = -4;
		ColorTimeline.PREV_G = -3;
		ColorTimeline.PREV_B = -2;
		ColorTimeline.PREV_A = -1;
		ColorTimeline.R = 1;
		ColorTimeline.G = 2;
		ColorTimeline.B = 3;
		ColorTimeline.A = 4;
		return ColorTimeline;
	}(CurveTimeline));
	spine.ColorTimeline = ColorTimeline;
	var TwoColorTimeline = (function (_super) {
		__extends(TwoColorTimeline, _super);
		function TwoColorTimeline(frameCount) {
			_super.call(this, frameCount);
			this.frames = spine.Utils.newFloatArray(frameCount * TwoColorTimeline.ENTRIES);
		}
		TwoColorTimeline.prototype.getPropertyId = function () {
			return (TimelineType.twoColor << 24) + this.slotIndex;
		};
		TwoColorTimeline.prototype.setFrame = function (frameIndex, time, r, g, b, a, r2, g2, b2) {
			frameIndex *= TwoColorTimeline.ENTRIES;
			this.frames[frameIndex] = time;
			this.frames[frameIndex + TwoColorTimeline.R] = r;
			this.frames[frameIndex + TwoColorTimeline.G] = g;
			this.frames[frameIndex + TwoColorTimeline.B] = b;
			this.frames[frameIndex + TwoColorTimeline.A] = a;
			this.frames[frameIndex + TwoColorTimeline.R2] = r2;
			this.frames[frameIndex + TwoColorTimeline.G2] = g2;
			this.frames[frameIndex + TwoColorTimeline.B2] = b2;
		};
		TwoColorTimeline.prototype.apply = function (skeleton, lastTime, time, events, alpha, pose, direction) {
			var slot = skeleton.slots[this.slotIndex];
			var frames = this.frames;
			if (time < frames[0]) {
				switch (pose) {
					case MixPose.setup:
						slot.color.setFromColor(slot.data.color);
						slot.darkColor.setFromColor(slot.data.darkColor);
						return;
					case MixPose.current:
						var light = slot.color, dark = slot.darkColor, setupLight = slot.data.color, setupDark = slot.data.darkColor;
						light.add((setupLight.r - light.r) * alpha, (setupLight.g - light.g) * alpha, (setupLight.b - light.b) * alpha, (setupLight.a - light.a) * alpha);
						dark.add((setupDark.r - dark.r) * alpha, (setupDark.g - dark.g) * alpha, (setupDark.b - dark.b) * alpha, 0);
				}
				return;
			}
			var r = 0, g = 0, b = 0, a = 0, r2 = 0, g2 = 0, b2 = 0;
			if (time >= frames[frames.length - TwoColorTimeline.ENTRIES]) {
				var i = frames.length;
				r = frames[i + TwoColorTimeline.PREV_R];
				g = frames[i + TwoColorTimeline.PREV_G];
				b = frames[i + TwoColorTimeline.PREV_B];
				a = frames[i + TwoColorTimeline.PREV_A];
				r2 = frames[i + TwoColorTimeline.PREV_R2];
				g2 = frames[i + TwoColorTimeline.PREV_G2];
				b2 = frames[i + TwoColorTimeline.PREV_B2];
			}
			else {
				var frame = Animation.binarySearch(frames, time, TwoColorTimeline.ENTRIES);
				r = frames[frame + TwoColorTimeline.PREV_R];
				g = frames[frame + TwoColorTimeline.PREV_G];
				b = frames[frame + TwoColorTimeline.PREV_B];
				a = frames[frame + TwoColorTimeline.PREV_A];
				r2 = frames[frame + TwoColorTimeline.PREV_R2];
				g2 = frames[frame + TwoColorTimeline.PREV_G2];
				b2 = frames[frame + TwoColorTimeline.PREV_B2];
				var frameTime = frames[frame];
				var percent = this.getCurvePercent(frame / TwoColorTimeline.ENTRIES - 1, 1 - (time - frameTime) / (frames[frame + TwoColorTimeline.PREV_TIME] - frameTime));
				r += (frames[frame + TwoColorTimeline.R] - r) * percent;
				g += (frames[frame + TwoColorTimeline.G] - g) * percent;
				b += (frames[frame + TwoColorTimeline.B] - b) * percent;
				a += (frames[frame + TwoColorTimeline.A] - a) * percent;
				r2 += (frames[frame + TwoColorTimeline.R2] - r2) * percent;
				g2 += (frames[frame + TwoColorTimeline.G2] - g2) * percent;
				b2 += (frames[frame + TwoColorTimeline.B2] - b2) * percent;
			}
			if (alpha == 1) {
				slot.color.set(r, g, b, a);
				slot.darkColor.set(r2, g2, b2, 1);
			}
			else {
				var light = slot.color, dark = slot.darkColor;
				if (pose == MixPose.setup) {
					light.setFromColor(slot.data.color);
					dark.setFromColor(slot.data.darkColor);
				}
				light.add((r - light.r) * alpha, (g - light.g) * alpha, (b - light.b) * alpha, (a - light.a) * alpha);
				dark.add((r2 - dark.r) * alpha, (g2 - dark.g) * alpha, (b2 - dark.b) * alpha, 0);
			}
		};
		TwoColorTimeline.ENTRIES = 8;
		TwoColorTimeline.PREV_TIME = -8;
		TwoColorTimeline.PREV_R = -7;
		TwoColorTimeline.PREV_G = -6;
		TwoColorTimeline.PREV_B = -5;
		TwoColorTimeline.PREV_A = -4;
		TwoColorTimeline.PREV_R2 = -3;
		TwoColorTimeline.PREV_G2 = -2;
		TwoColorTimeline.PREV_B2 = -1;
		TwoColorTimeline.R = 1;
		TwoColorTimeline.G = 2;
		TwoColorTimeline.B = 3;
		TwoColorTimeline.A = 4;
		TwoColorTimeline.R2 = 5;
		TwoColorTimeline.G2 = 6;
		TwoColorTimeline.B2 = 7;
		return TwoColorTimeline;
	}(CurveTimeline));
	spine.TwoColorTimeline = TwoColorTimeline;
	var AttachmentTimeline = (function () {
		function AttachmentTimeline(frameCount) {
			this.frames = spine.Utils.newFloatArray(frameCount);
			this.attachmentNames = new Array(frameCount);
		}
		AttachmentTimeline.prototype.getPropertyId = function () {
			return (TimelineType.attachment << 24) + this.slotIndex;
		};
		AttachmentTimeline.prototype.getFrameCount = function () {
			return this.frames.length;
		};
		AttachmentTimeline.prototype.setFrame = function (frameIndex, time, attachmentName) {
			this.frames[frameIndex] = time;
			this.attachmentNames[frameIndex] = attachmentName;
		};
		AttachmentTimeline.prototype.apply = function (skeleton, lastTime, time, events, alpha, pose, direction) {
			var slot = skeleton.slots[this.slotIndex];
			if (direction == MixDirection.out && pose == MixPose.setup) {
				var attachmentName_1 = slot.data.attachmentName;
				slot.setAttachment(attachmentName_1 == null ? null : skeleton.getAttachment(this.slotIndex, attachmentName_1));
				return;
			}
			var frames = this.frames;
			if (time < frames[0]) {
				if (pose == MixPose.setup) {
					var attachmentName_2 = slot.data.attachmentName;
					slot.setAttachment(attachmentName_2 == null ? null : skeleton.getAttachment(this.slotIndex, attachmentName_2));
				}
				return;
			}
			var frameIndex = 0;
			if (time >= frames[frames.length - 1])
				frameIndex = frames.length - 1;
			else
				frameIndex = Animation.binarySearch(frames, time, 1) - 1;
			var attachmentName = this.attachmentNames[frameIndex];
			skeleton.slots[this.slotIndex]
				.setAttachment(attachmentName == null ? null : skeleton.getAttachment(this.slotIndex, attachmentName));
		};
		return AttachmentTimeline;
	}());
	spine.AttachmentTimeline = AttachmentTimeline;
	var DeformTimeline = (function (_super) {
		__extends(DeformTimeline, _super);
		function DeformTimeline(frameCount) {
			_super.call(this, frameCount);
			this.frames = spine.Utils.newFloatArray(frameCount);
			this.frameVertices = new Array(frameCount);
		}
		DeformTimeline.prototype.getPropertyId = function () {
			return (TimelineType.deform << 27) + +this.attachment.id + this.slotIndex;
		};
		DeformTimeline.prototype.setFrame = function (frameIndex, time, vertices) {
			this.frames[frameIndex] = time;
			this.frameVertices[frameIndex] = vertices;
		};
		DeformTimeline.prototype.apply = function (skeleton, lastTime, time, firedEvents, alpha, pose, direction) {
			var slot = skeleton.slots[this.slotIndex];
			var slotAttachment = slot.getAttachment();
			if (!(slotAttachment instanceof spine.VertexAttachment) || !slotAttachment.applyDeform(this.attachment))
				return;
			var verticesArray = slot.attachmentVertices;
			var frameVertices = this.frameVertices;
			var vertexCount = frameVertices[0].length;
			if (verticesArray.length != vertexCount && pose != MixPose.setup)
				alpha = 1;
			var vertices = spine.Utils.setArraySize(verticesArray, vertexCount);
			var frames = this.frames;
			if (time < frames[0]) {
				switch (pose) {
					case MixPose.setup:
						verticesArray.length = 0;
						return;
					case MixPose.current:
						alpha = 1 - alpha;
						for (var i = 0; i < vertexCount; i++)
							vertices[i] *= alpha;
				}
				return;
			}
			if (time >= frames[frames.length - 1]) {
				var lastVertices = frameVertices[frames.length - 1];
				if (alpha == 1) {
					spine.Utils.arrayCopy(lastVertices, 0, vertices, 0, vertexCount);
				}
				else if (pose == MixPose.setup) {
					var vertexAttachment = slotAttachment;
					if (vertexAttachment.bones == null) {
						var setupVertices = vertexAttachment.vertices;
						for (var i = 0; i < vertexCount; i++) {
							var setup = setupVertices[i];
							vertices[i] = setup + (lastVertices[i] - setup) * alpha;
						}
					}
					else {
						for (var i = 0; i < vertexCount; i++)
							vertices[i] = lastVertices[i] * alpha;
					}
				}
				else {
					for (var i = 0; i < vertexCount; i++)
						vertices[i] += (lastVertices[i] - vertices[i]) * alpha;
				}
				return;
			}
			var frame = Animation.binarySearch(frames, time);
			var prevVertices = frameVertices[frame - 1];
			var nextVertices = frameVertices[frame];
			var frameTime = frames[frame];
			var percent = this.getCurvePercent(frame - 1, 1 - (time - frameTime) / (frames[frame - 1] - frameTime));
			if (alpha == 1) {
				for (var i = 0; i < vertexCount; i++) {
					var prev = prevVertices[i];
					vertices[i] = prev + (nextVertices[i] - prev) * percent;
				}
			}
			else if (pose == MixPose.setup) {
				var vertexAttachment = slotAttachment;
				if (vertexAttachment.bones == null) {
					var setupVertices = vertexAttachment.vertices;
					for (var i = 0; i < vertexCount; i++) {
						var prev = prevVertices[i], setup = setupVertices[i];
						vertices[i] = setup + (prev + (nextVertices[i] - prev) * percent - setup) * alpha;
					}
				}
				else {
					for (var i = 0; i < vertexCount; i++) {
						var prev = prevVertices[i];
						vertices[i] = (prev + (nextVertices[i] - prev) * percent) * alpha;
					}
				}
			}
			else {
				for (var i = 0; i < vertexCount; i++) {
					var prev = prevVertices[i];
					vertices[i] += (prev + (nextVertices[i] - prev) * percent - vertices[i]) * alpha;
				}
			}
		};
		return DeformTimeline;
	}(CurveTimeline));
	spine.DeformTimeline = DeformTimeline;
	var EventTimeline = (function () {
		function EventTimeline(frameCount) {
			this.frames = spine.Utils.newFloatArray(frameCount);
			this.events = new Array(frameCount);
		}
		EventTimeline.prototype.getPropertyId = function () {
			return TimelineType.event << 24;
		};
		EventTimeline.prototype.getFrameCount = function () {
			return this.frames.length;
		};
		EventTimeline.prototype.setFrame = function (frameIndex, event) {
			this.frames[frameIndex] = event.time;
			this.events[frameIndex] = event;
		};
		EventTimeline.prototype.apply = function (skeleton, lastTime, time, firedEvents, alpha, pose, direction) {
			if (firedEvents == null)
				return;
			var frames = this.frames;
			var frameCount = this.frames.length;
			if (lastTime > time) {
				this.apply(skeleton, lastTime, Number.MAX_VALUE, firedEvents, alpha, pose, direction);
				lastTime = -1;
			}
			else if (lastTime >= frames[frameCount - 1])
				return;
			if (time < frames[0])
				return;
			var frame = 0;
			if (lastTime < frames[0])
				frame = 0;
			else {
				frame = Animation.binarySearch(frames, lastTime);
				var frameTime = frames[frame];
				while (frame > 0) {
					if (frames[frame - 1] != frameTime)
						break;
					frame--;
				}
			}
			for (; frame < frameCount && time >= frames[frame]; frame++)
				firedEvents.push(this.events[frame]);
		};
		return EventTimeline;
	}());
	spine.EventTimeline = EventTimeline;
	var DrawOrderTimeline = (function () {
		function DrawOrderTimeline(frameCount) {
			this.frames = spine.Utils.newFloatArray(frameCount);
			this.drawOrders = new Array(frameCount);
		}
		DrawOrderTimeline.prototype.getPropertyId = function () {
			return TimelineType.drawOrder << 24;
		};
		DrawOrderTimeline.prototype.getFrameCount = function () {
			return this.frames.length;
		};
		DrawOrderTimeline.prototype.setFrame = function (frameIndex, time, drawOrder) {
			this.frames[frameIndex] = time;
			this.drawOrders[frameIndex] = drawOrder;
		};
		DrawOrderTimeline.prototype.apply = function (skeleton, lastTime, time, firedEvents, alpha, pose, direction) {
			var drawOrder = skeleton.drawOrder;
			var slots = skeleton.slots;
			if (direction == MixDirection.out && pose == MixPose.setup) {
				spine.Utils.arrayCopy(skeleton.slots, 0, skeleton.drawOrder, 0, skeleton.slots.length);
				return;
			}
			var frames = this.frames;
			if (time < frames[0]) {
				if (pose == MixPose.setup)
					spine.Utils.arrayCopy(skeleton.slots, 0, skeleton.drawOrder, 0, skeleton.slots.length);
				return;
			}
			var frame = 0;
			if (time >= frames[frames.length - 1])
				frame = frames.length - 1;
			else
				frame = Animation.binarySearch(frames, time) - 1;
			var drawOrderToSetupIndex = this.drawOrders[frame];
			if (drawOrderToSetupIndex == null)
				spine.Utils.arrayCopy(slots, 0, drawOrder, 0, slots.length);
			else {
				for (var i = 0, n = drawOrderToSetupIndex.length; i < n; i++)
					drawOrder[i] = slots[drawOrderToSetupIndex[i]];
			}
		};
		return DrawOrderTimeline;
	}());
	spine.DrawOrderTimeline = DrawOrderTimeline;
	var IkConstraintTimeline = (function (_super) {
		__extends(IkConstraintTimeline, _super);
		function IkConstraintTimeline(frameCount) {
			_super.call(this, frameCount);
			this.frames = spine.Utils.newFloatArray(frameCount * IkConstraintTimeline.ENTRIES);
		}
		IkConstraintTimeline.prototype.getPropertyId = function () {
			return (TimelineType.ikConstraint << 24) + this.ikConstraintIndex;
		};
		IkConstraintTimeline.prototype.setFrame = function (frameIndex, time, mix, bendDirection) {
			frameIndex *= IkConstraintTimeline.ENTRIES;
			this.frames[frameIndex] = time;
			this.frames[frameIndex + IkConstraintTimeline.MIX] = mix;
			this.frames[frameIndex + IkConstraintTimeline.BEND_DIRECTION] = bendDirection;
		};
		IkConstraintTimeline.prototype.apply = function (skeleton, lastTime, time, firedEvents, alpha, pose, direction) {
			var frames = this.frames;
			var constraint = skeleton.ikConstraints[this.ikConstraintIndex];
			if (time < frames[0]) {
				switch (pose) {
					case MixPose.setup:
						constraint.mix = constraint.data.mix;
						constraint.bendDirection = constraint.data.bendDirection;
						return;
					case MixPose.current:
						constraint.mix += (constraint.data.mix - constraint.mix) * alpha;
						constraint.bendDirection = constraint.data.bendDirection;
				}
				return;
			}
			if (time >= frames[frames.length - IkConstraintTimeline.ENTRIES]) {
				if (pose == MixPose.setup) {
					constraint.mix = constraint.data.mix + (frames[frames.length + IkConstraintTimeline.PREV_MIX] - constraint.data.mix) * alpha;
					constraint.bendDirection = direction == MixDirection.out ? constraint.data.bendDirection
						: frames[frames.length + IkConstraintTimeline.PREV_BEND_DIRECTION];
				}
				else {
					constraint.mix += (frames[frames.length + IkConstraintTimeline.PREV_MIX] - constraint.mix) * alpha;
					if (direction == MixDirection.in)
						constraint.bendDirection = frames[frames.length + IkConstraintTimeline.PREV_BEND_DIRECTION];
				}
				return;
			}
			var frame = Animation.binarySearch(frames, time, IkConstraintTimeline.ENTRIES);
			var mix = frames[frame + IkConstraintTimeline.PREV_MIX];
			var frameTime = frames[frame];
			var percent = this.getCurvePercent(frame / IkConstraintTimeline.ENTRIES - 1, 1 - (time - frameTime) / (frames[frame + IkConstraintTimeline.PREV_TIME] - frameTime));
			if (pose == MixPose.setup) {
				constraint.mix = constraint.data.mix + (mix + (frames[frame + IkConstraintTimeline.MIX] - mix) * percent - constraint.data.mix) * alpha;
				constraint.bendDirection = direction == MixDirection.out ? constraint.data.bendDirection : frames[frame + IkConstraintTimeline.PREV_BEND_DIRECTION];
			}
			else {
				constraint.mix += (mix + (frames[frame + IkConstraintTimeline.MIX] - mix) * percent - constraint.mix) * alpha;
				if (direction == MixDirection.in)
					constraint.bendDirection = frames[frame + IkConstraintTimeline.PREV_BEND_DIRECTION];
			}
		};
		IkConstraintTimeline.ENTRIES = 3;
		IkConstraintTimeline.PREV_TIME = -3;
		IkConstraintTimeline.PREV_MIX = -2;
		IkConstraintTimeline.PREV_BEND_DIRECTION = -1;
		IkConstraintTimeline.MIX = 1;
		IkConstraintTimeline.BEND_DIRECTION = 2;
		return IkConstraintTimeline;
	}(CurveTimeline));
	spine.IkConstraintTimeline = IkConstraintTimeline;
	var TransformConstraintTimeline = (function (_super) {
		__extends(TransformConstraintTimeline, _super);
		function TransformConstraintTimeline(frameCount) {
			_super.call(this, frameCount);
			this.frames = spine.Utils.newFloatArray(frameCount * TransformConstraintTimeline.ENTRIES);
		}
		TransformConstraintTimeline.prototype.getPropertyId = function () {
			return (TimelineType.transformConstraint << 24) + this.transformConstraintIndex;
		};
		TransformConstraintTimeline.prototype.setFrame = function (frameIndex, time, rotateMix, translateMix, scaleMix, shearMix) {
			frameIndex *= TransformConstraintTimeline.ENTRIES;
			this.frames[frameIndex] = time;
			this.frames[frameIndex + TransformConstraintTimeline.ROTATE] = rotateMix;
			this.frames[frameIndex + TransformConstraintTimeline.TRANSLATE] = translateMix;
			this.frames[frameIndex + TransformConstraintTimeline.SCALE] = scaleMix;
			this.frames[frameIndex + TransformConstraintTimeline.SHEAR] = shearMix;
		};
		TransformConstraintTimeline.prototype.apply = function (skeleton, lastTime, time, firedEvents, alpha, pose, direction) {
			var frames = this.frames;
			var constraint = skeleton.transformConstraints[this.transformConstraintIndex];
			if (time < frames[0]) {
				var data = constraint.data;
				switch (pose) {
					case MixPose.setup:
						constraint.rotateMix = data.rotateMix;
						constraint.translateMix = data.translateMix;
						constraint.scaleMix = data.scaleMix;
						constraint.shearMix = data.shearMix;
						return;
					case MixPose.current:
						constraint.rotateMix += (data.rotateMix - constraint.rotateMix) * alpha;
						constraint.translateMix += (data.translateMix - constraint.translateMix) * alpha;
						constraint.scaleMix += (data.scaleMix - constraint.scaleMix) * alpha;
						constraint.shearMix += (data.shearMix - constraint.shearMix) * alpha;
				}
				return;
			}
			var rotate = 0, translate = 0, scale = 0, shear = 0;
			if (time >= frames[frames.length - TransformConstraintTimeline.ENTRIES]) {
				var i = frames.length;
				rotate = frames[i + TransformConstraintTimeline.PREV_ROTATE];
				translate = frames[i + TransformConstraintTimeline.PREV_TRANSLATE];
				scale = frames[i + TransformConstraintTimeline.PREV_SCALE];
				shear = frames[i + TransformConstraintTimeline.PREV_SHEAR];
			}
			else {
				var frame = Animation.binarySearch(frames, time, TransformConstraintTimeline.ENTRIES);
				rotate = frames[frame + TransformConstraintTimeline.PREV_ROTATE];
				translate = frames[frame + TransformConstraintTimeline.PREV_TRANSLATE];
				scale = frames[frame + TransformConstraintTimeline.PREV_SCALE];
				shear = frames[frame + TransformConstraintTimeline.PREV_SHEAR];
				var frameTime = frames[frame];
				var percent = this.getCurvePercent(frame / TransformConstraintTimeline.ENTRIES - 1, 1 - (time - frameTime) / (frames[frame + TransformConstraintTimeline.PREV_TIME] - frameTime));
				rotate += (frames[frame + TransformConstraintTimeline.ROTATE] - rotate) * percent;
				translate += (frames[frame + TransformConstraintTimeline.TRANSLATE] - translate) * percent;
				scale += (frames[frame + TransformConstraintTimeline.SCALE] - scale) * percent;
				shear += (frames[frame + TransformConstraintTimeline.SHEAR] - shear) * percent;
			}
			if (pose == MixPose.setup) {
				var data = constraint.data;
				constraint.rotateMix = data.rotateMix + (rotate - data.rotateMix) * alpha;
				constraint.translateMix = data.translateMix + (translate - data.translateMix) * alpha;
				constraint.scaleMix = data.scaleMix + (scale - data.scaleMix) * alpha;
				constraint.shearMix = data.shearMix + (shear - data.shearMix) * alpha;
			}
			else {
				constraint.rotateMix += (rotate - constraint.rotateMix) * alpha;
				constraint.translateMix += (translate - constraint.translateMix) * alpha;
				constraint.scaleMix += (scale - constraint.scaleMix) * alpha;
				constraint.shearMix += (shear - constraint.shearMix) * alpha;
			}
		};
		TransformConstraintTimeline.ENTRIES = 5;
		TransformConstraintTimeline.PREV_TIME = -5;
		TransformConstraintTimeline.PREV_ROTATE = -4;
		TransformConstraintTimeline.PREV_TRANSLATE = -3;
		TransformConstraintTimeline.PREV_SCALE = -2;
		TransformConstraintTimeline.PREV_SHEAR = -1;
		TransformConstraintTimeline.ROTATE = 1;
		TransformConstraintTimeline.TRANSLATE = 2;
		TransformConstraintTimeline.SCALE = 3;
		TransformConstraintTimeline.SHEAR = 4;
		return TransformConstraintTimeline;
	}(CurveTimeline));
	spine.TransformConstraintTimeline = TransformConstraintTimeline;
	var PathConstraintPositionTimeline = (function (_super) {
		__extends(PathConstraintPositionTimeline, _super);
		function PathConstraintPositionTimeline(frameCount) {
			_super.call(this, frameCount);
			this.frames = spine.Utils.newFloatArray(frameCount * PathConstraintPositionTimeline.ENTRIES);
		}
		PathConstraintPositionTimeline.prototype.getPropertyId = function () {
			return (TimelineType.pathConstraintPosition << 24) + this.pathConstraintIndex;
		};
		PathConstraintPositionTimeline.prototype.setFrame = function (frameIndex, time, value) {
			frameIndex *= PathConstraintPositionTimeline.ENTRIES;
			this.frames[frameIndex] = time;
			this.frames[frameIndex + PathConstraintPositionTimeline.VALUE] = value;
		};
		PathConstraintPositionTimeline.prototype.apply = function (skeleton, lastTime, time, firedEvents, alpha, pose, direction) {
			var frames = this.frames;
			var constraint = skeleton.pathConstraints[this.pathConstraintIndex];
			if (time < frames[0]) {
				switch (pose) {
					case MixPose.setup:
						constraint.position = constraint.data.position;
						return;
					case MixPose.current:
						constraint.position += (constraint.data.position - constraint.position) * alpha;
				}
				return;
			}
			var position = 0;
			if (time >= frames[frames.length - PathConstraintPositionTimeline.ENTRIES])
				position = frames[frames.length + PathConstraintPositionTimeline.PREV_VALUE];
			else {
				var frame = Animation.binarySearch(frames, time, PathConstraintPositionTimeline.ENTRIES);
				position = frames[frame + PathConstraintPositionTimeline.PREV_VALUE];
				var frameTime = frames[frame];
				var percent = this.getCurvePercent(frame / PathConstraintPositionTimeline.ENTRIES - 1, 1 - (time - frameTime) / (frames[frame + PathConstraintPositionTimeline.PREV_TIME] - frameTime));
				position += (frames[frame + PathConstraintPositionTimeline.VALUE] - position) * percent;
			}
			if (pose == MixPose.setup)
				constraint.position = constraint.data.position + (position - constraint.data.position) * alpha;
			else
				constraint.position += (position - constraint.position) * alpha;
		};
		PathConstraintPositionTimeline.ENTRIES = 2;
		PathConstraintPositionTimeline.PREV_TIME = -2;
		PathConstraintPositionTimeline.PREV_VALUE = -1;
		PathConstraintPositionTimeline.VALUE = 1;
		return PathConstraintPositionTimeline;
	}(CurveTimeline));
	spine.PathConstraintPositionTimeline = PathConstraintPositionTimeline;
	var PathConstraintSpacingTimeline = (function (_super) {
		__extends(PathConstraintSpacingTimeline, _super);
		function PathConstraintSpacingTimeline(frameCount) {
			_super.call(this, frameCount);
		}
		PathConstraintSpacingTimeline.prototype.getPropertyId = function () {
			return (TimelineType.pathConstraintSpacing << 24) + this.pathConstraintIndex;
		};
		PathConstraintSpacingTimeline.prototype.apply = function (skeleton, lastTime, time, firedEvents, alpha, pose, direction) {
			var frames = this.frames;
			var constraint = skeleton.pathConstraints[this.pathConstraintIndex];
			if (time < frames[0]) {
				switch (pose) {
					case MixPose.setup:
						constraint.spacing = constraint.data.spacing;
						return;
					case MixPose.current:
						constraint.spacing += (constraint.data.spacing - constraint.spacing) * alpha;
				}
				return;
			}
			var spacing = 0;
			if (time >= frames[frames.length - PathConstraintSpacingTimeline.ENTRIES])
				spacing = frames[frames.length + PathConstraintSpacingTimeline.PREV_VALUE];
			else {
				var frame = Animation.binarySearch(frames, time, PathConstraintSpacingTimeline.ENTRIES);
				spacing = frames[frame + PathConstraintSpacingTimeline.PREV_VALUE];
				var frameTime = frames[frame];
				var percent = this.getCurvePercent(frame / PathConstraintSpacingTimeline.ENTRIES - 1, 1 - (time - frameTime) / (frames[frame + PathConstraintSpacingTimeline.PREV_TIME] - frameTime));
				spacing += (frames[frame + PathConstraintSpacingTimeline.VALUE] - spacing) * percent;
			}
			if (pose == MixPose.setup)
				constraint.spacing = constraint.data.spacing + (spacing - constraint.data.spacing) * alpha;
			else
				constraint.spacing += (spacing - constraint.spacing) * alpha;
		};
		return PathConstraintSpacingTimeline;
	}(PathConstraintPositionTimeline));
	spine.PathConstraintSpacingTimeline = PathConstraintSpacingTimeline;
	var PathConstraintMixTimeline = (function (_super) {
		__extends(PathConstraintMixTimeline, _super);
		function PathConstraintMixTimeline(frameCount) {
			_super.call(this, frameCount);
			this.frames = spine.Utils.newFloatArray(frameCount * PathConstraintMixTimeline.ENTRIES);
		}
		PathConstraintMixTimeline.prototype.getPropertyId = function () {
			return (TimelineType.pathConstraintMix << 24) + this.pathConstraintIndex;
		};
		PathConstraintMixTimeline.prototype.setFrame = function (frameIndex, time, rotateMix, translateMix) {
			frameIndex *= PathConstraintMixTimeline.ENTRIES;
			this.frames[frameIndex] = time;
			this.frames[frameIndex + PathConstraintMixTimeline.ROTATE] = rotateMix;
			this.frames[frameIndex + PathConstraintMixTimeline.TRANSLATE] = translateMix;
		};
		PathConstraintMixTimeline.prototype.apply = function (skeleton, lastTime, time, firedEvents, alpha, pose, direction) {
			var frames = this.frames;
			var constraint = skeleton.pathConstraints[this.pathConstraintIndex];
			if (time < frames[0]) {
				switch (pose) {
					case MixPose.setup:
						constraint.rotateMix = constraint.data.rotateMix;
						constraint.translateMix = constraint.data.translateMix;
						return;
					case MixPose.current:
						constraint.rotateMix += (constraint.data.rotateMix - constraint.rotateMix) * alpha;
						constraint.translateMix += (constraint.data.translateMix - constraint.translateMix) * alpha;
				}
				return;
			}
			var rotate = 0, translate = 0;
			if (time >= frames[frames.length - PathConstraintMixTimeline.ENTRIES]) {
				rotate = frames[frames.length + PathConstraintMixTimeline.PREV_ROTATE];
				translate = frames[frames.length + PathConstraintMixTimeline.PREV_TRANSLATE];
			}
			else {
				var frame = Animation.binarySearch(frames, time, PathConstraintMixTimeline.ENTRIES);
				rotate = frames[frame + PathConstraintMixTimeline.PREV_ROTATE];
				translate = frames[frame + PathConstraintMixTimeline.PREV_TRANSLATE];
				var frameTime = frames[frame];
				var percent = this.getCurvePercent(frame / PathConstraintMixTimeline.ENTRIES - 1, 1 - (time - frameTime) / (frames[frame + PathConstraintMixTimeline.PREV_TIME] - frameTime));
				rotate += (frames[frame + PathConstraintMixTimeline.ROTATE] - rotate) * percent;
				translate += (frames[frame + PathConstraintMixTimeline.TRANSLATE] - translate) * percent;
			}
			if (pose == MixPose.setup) {
				constraint.rotateMix = constraint.data.rotateMix + (rotate - constraint.data.rotateMix) * alpha;
				constraint.translateMix = constraint.data.translateMix + (translate - constraint.data.translateMix) * alpha;
			}
			else {
				constraint.rotateMix += (rotate - constraint.rotateMix) * alpha;
				constraint.translateMix += (translate - constraint.translateMix) * alpha;
			}
		};
		PathConstraintMixTimeline.ENTRIES = 3;
		PathConstraintMixTimeline.PREV_TIME = -3;
		PathConstraintMixTimeline.PREV_ROTATE = -2;
		PathConstraintMixTimeline.PREV_TRANSLATE = -1;
		PathConstraintMixTimeline.ROTATE = 1;
		PathConstraintMixTimeline.TRANSLATE = 2;
		return PathConstraintMixTimeline;
	}(CurveTimeline));
	spine.PathConstraintMixTimeline = PathConstraintMixTimeline;
})(spine || (spine = {}));
var spine;
(function (spine) {
	var AnimationState = (function () {
		function AnimationState(data) {
			this.tracks = new Array();
			this.events = new Array();
			this.listeners = new Array();
			this.queue = new EventQueue(this);
			this.propertyIDs = new spine.IntSet();
			this.mixingTo = new Array();
			this.animationsChanged = false;
			this.timeScale = 1;
			this.trackEntryPool = new spine.Pool(function () { return new TrackEntry(); });
			this.data = data;
		}
		AnimationState.prototype.update = function (delta) {
			delta *= this.timeScale;
			var tracks = this.tracks;
			for (var i = 0, n = tracks.length; i < n; i++) {
				var current = tracks[i];
				if (current == null)
					continue;
				current.animationLast = current.nextAnimationLast;
				current.trackLast = current.nextTrackLast;
				var currentDelta = delta * current.timeScale;
				if (current.delay > 0) {
					current.delay -= currentDelta;
					if (current.delay > 0)
						continue;
					currentDelta = -current.delay;
					current.delay = 0;
				}
				var next = current.next;
				if (next != null) {
					var nextTime = current.trackLast - next.delay;
					if (nextTime >= 0) {
						next.delay = 0;
						next.trackTime = nextTime + delta * next.timeScale;
						current.trackTime += currentDelta;
						this.setCurrent(i, next, true);
						while (next.mixingFrom != null) {
							next.mixTime += currentDelta;
							next = next.mixingFrom;
						}
						continue;
					}
				}
				else if (current.trackLast >= current.trackEnd && current.mixingFrom == null) {
					tracks[i] = null;
					this.queue.end(current);
					this.disposeNext(current);
					continue;
				}
				if (current.mixingFrom != null && this.updateMixingFrom(current, delta)) {
					var from = current.mixingFrom;
					current.mixingFrom = null;
					while (from != null) {
						this.queue.end(from);
						from = from.mixingFrom;
					}
				}
				current.trackTime += currentDelta;
			}
			this.queue.drain();
		};
		AnimationState.prototype.updateMixingFrom = function (to, delta) {
			var from = to.mixingFrom;
			if (from == null)
				return true;
			var finished = this.updateMixingFrom(from, delta);
			if (to.mixTime > 0 && (to.mixTime >= to.mixDuration || to.timeScale == 0)) {
				if (from.totalAlpha == 0) {
					to.mixingFrom = from.mixingFrom;
					to.interruptAlpha = from.interruptAlpha;
					this.queue.end(from);
				}
				return finished;
			}
			from.animationLast = from.nextAnimationLast;
			from.trackLast = from.nextTrackLast;
			from.trackTime += delta * from.timeScale;
			to.mixTime += delta * to.timeScale;
			return false;
		};
		AnimationState.prototype.apply = function (skeleton) {
			if (skeleton == null)
				throw new Error("skeleton cannot be null.");
			if (this.animationsChanged)
				this._animationsChanged();
			var events = this.events;
			var tracks = this.tracks;
			var applied = false;
			for (var i = 0, n = tracks.length; i < n; i++) {
				var current = tracks[i];
				if (current == null || current.delay > 0)
					continue;
				applied = true;
				var currentPose = i == 0 ? spine.MixPose.current : spine.MixPose.currentLayered;
				var mix = current.alpha;
				if (current.mixingFrom != null)
					mix *= this.applyMixingFrom(current, skeleton, currentPose);
				else if (current.trackTime >= current.trackEnd && current.next == null)
					mix = 0;
				var animationLast = current.animationLast, animationTime = current.getAnimationTime();
				var timelineCount = current.animation.timelines.length;
				var timelines = current.animation.timelines;
				if (mix == 1) {
					for (var ii = 0; ii < timelineCount; ii++)
						timelines[ii].apply(skeleton, animationLast, animationTime, events, 1, spine.MixPose.setup, spine.MixDirection.in);
				}
				else {
					var timelineData = current.timelineData;
					var firstFrame = current.timelinesRotation.length == 0;
					if (firstFrame)
						spine.Utils.setArraySize(current.timelinesRotation, timelineCount << 1, null);
					var timelinesRotation = current.timelinesRotation;
					for (var ii = 0; ii < timelineCount; ii++) {
						var timeline = timelines[ii];
						var pose = timelineData[ii] >= AnimationState.FIRST ? spine.MixPose.setup : currentPose;
						if (timeline instanceof spine.RotateTimeline) {
							this.applyRotateTimeline(timeline, skeleton, animationTime, mix, pose, timelinesRotation, ii << 1, firstFrame);
						}
						else
							timeline.apply(skeleton, animationLast, animationTime, events, mix, pose, spine.MixDirection.in);
					}
				}
				this.queueEvents(current, animationTime);
				events.length = 0;
				current.nextAnimationLast = animationTime;
				current.nextTrackLast = current.trackTime;
			}
			this.queue.drain();
			return applied;
		};
		AnimationState.prototype.applyMixingFrom = function (to, skeleton, currentPose) {
			var from = to.mixingFrom;
			if (from.mixingFrom != null)
				this.applyMixingFrom(from, skeleton, currentPose);
			var mix = 0;
			if (to.mixDuration == 0)
				mix = 1;
			else {
				mix = to.mixTime / to.mixDuration;
				if (mix > 1)
					mix = 1;
			}
			var events = mix < from.eventThreshold ? this.events : null;
			var attachments = mix < from.attachmentThreshold, drawOrder = mix < from.drawOrderThreshold;
			var animationLast = from.animationLast, animationTime = from.getAnimationTime();
			var timelineCount = from.animation.timelines.length;
			var timelines = from.animation.timelines;
			var timelineData = from.timelineData;
			var timelineDipMix = from.timelineDipMix;
			var firstFrame = from.timelinesRotation.length == 0;
			if (firstFrame)
				spine.Utils.setArraySize(from.timelinesRotation, timelineCount << 1, null);
			var timelinesRotation = from.timelinesRotation;
			var pose;
			var alphaDip = from.alpha * to.interruptAlpha, alphaMix = alphaDip * (1 - mix), alpha = 0;
			from.totalAlpha = 0;
			for (var i = 0; i < timelineCount; i++) {
				var timeline = timelines[i];
				switch (timelineData[i]) {
					case AnimationState.SUBSEQUENT:
						if (!attachments && timeline instanceof spine.AttachmentTimeline)
							continue;
						if (!drawOrder && timeline instanceof spine.DrawOrderTimeline)
							continue;
						pose = currentPose;
						alpha = alphaMix;
						break;
					case AnimationState.FIRST:
						pose = spine.MixPose.setup;
						alpha = alphaMix;
						break;
					case AnimationState.DIP:
						pose = spine.MixPose.setup;
						alpha = alphaDip;
						break;
					default:
						pose = spine.MixPose.setup;
						alpha = alphaDip;
						var dipMix = timelineDipMix[i];
						alpha *= Math.max(0, 1 - dipMix.mixTime / dipMix.mixDuration);
						break;
				}
				from.totalAlpha += alpha;
				if (timeline instanceof spine.RotateTimeline)
					this.applyRotateTimeline(timeline, skeleton, animationTime, alpha, pose, timelinesRotation, i << 1, firstFrame);
				else {
					timeline.apply(skeleton, animationLast, animationTime, events, alpha, pose, spine.MixDirection.out);
				}
			}
			if (to.mixDuration > 0)
				this.queueEvents(from, animationTime);
			this.events.length = 0;
			from.nextAnimationLast = animationTime;
			from.nextTrackLast = from.trackTime;
			return mix;
		};
		AnimationState.prototype.applyRotateTimeline = function (timeline, skeleton, time, alpha, pose, timelinesRotation, i, firstFrame) {
			if (firstFrame)
				timelinesRotation[i] = 0;
			if (alpha == 1) {
				timeline.apply(skeleton, 0, time, null, 1, pose, spine.MixDirection.in);
				return;
			}
			var rotateTimeline = timeline;
			var frames = rotateTimeline.frames;
			var bone = skeleton.bones[rotateTimeline.boneIndex];
			if (time < frames[0]) {
				if (pose == spine.MixPose.setup)
					bone.rotation = bone.data.rotation;
				return;
			}
			var r2 = 0;
			if (time >= frames[frames.length - spine.RotateTimeline.ENTRIES])
				r2 = bone.data.rotation + frames[frames.length + spine.RotateTimeline.PREV_ROTATION];
			else {
				var frame = spine.Animation.binarySearch(frames, time, spine.RotateTimeline.ENTRIES);
				var prevRotation = frames[frame + spine.RotateTimeline.PREV_ROTATION];
				var frameTime = frames[frame];
				var percent = rotateTimeline.getCurvePercent((frame >> 1) - 1, 1 - (time - frameTime) / (frames[frame + spine.RotateTimeline.PREV_TIME] - frameTime));
				r2 = frames[frame + spine.RotateTimeline.ROTATION] - prevRotation;
				r2 -= (16384 - ((16384.499999999996 - r2 / 360) | 0)) * 360;
				r2 = prevRotation + r2 * percent + bone.data.rotation;
				r2 -= (16384 - ((16384.499999999996 - r2 / 360) | 0)) * 360;
			}
			var r1 = pose == spine.MixPose.setup ? bone.data.rotation : bone.rotation;
			var total = 0, diff = r2 - r1;
			if (diff == 0) {
				total = timelinesRotation[i];
			}
			else {
				diff -= (16384 - ((16384.499999999996 - diff / 360) | 0)) * 360;
				var lastTotal = 0, lastDiff = 0;
				if (firstFrame) {
					lastTotal = 0;
					lastDiff = diff;
				}
				else {
					lastTotal = timelinesRotation[i];
					lastDiff = timelinesRotation[i + 1];
				}
				var current = diff > 0, dir = lastTotal >= 0;
				if (spine.MathUtils.signum(lastDiff) != spine.MathUtils.signum(diff) && Math.abs(lastDiff) <= 90) {
					if (Math.abs(lastTotal) > 180)
						lastTotal += 360 * spine.MathUtils.signum(lastTotal);
					dir = current;
				}
				total = diff + lastTotal - lastTotal % 360;
				if (dir != current)
					total += 360 * spine.MathUtils.signum(lastTotal);
				timelinesRotation[i] = total;
			}
			timelinesRotation[i + 1] = diff;
			r1 += total * alpha;
			bone.rotation = r1 - (16384 - ((16384.499999999996 - r1 / 360) | 0)) * 360;
		};
		AnimationState.prototype.queueEvents = function (entry, animationTime) {
			var animationStart = entry.animationStart, animationEnd = entry.animationEnd;
			var duration = animationEnd - animationStart;
			var trackLastWrapped = entry.trackLast % duration;
			var events = this.events;
			var i = 0, n = events.length;
			for (; i < n; i++) {
				var event_1 = events[i];
				if (event_1.time < trackLastWrapped)
					break;
				if (event_1.time > animationEnd)
					continue;
				this.queue.event(entry, event_1);
			}
			if (entry.loop ? (trackLastWrapped > entry.trackTime % duration)
				: (animationTime >= animationEnd && entry.animationLast < animationEnd)) {
				this.queue.complete(entry);
			}
			for (; i < n; i++) {
				var event_2 = events[i];
				if (event_2.time < animationStart)
					continue;
				this.queue.event(entry, events[i]);
			}
		};
		AnimationState.prototype.clearTracks = function () {
			var oldDrainDisabled = this.queue.drainDisabled;
			this.queue.drainDisabled = true;
			for (var i = 0, n = this.tracks.length; i < n; i++)
				this.clearTrack(i);
			this.tracks.length = 0;
			this.queue.drainDisabled = oldDrainDisabled;
			this.queue.drain();
		};
		AnimationState.prototype.clearTrack = function (trackIndex) {
			if (trackIndex >= this.tracks.length)
				return;
			var current = this.tracks[trackIndex];
			if (current == null)
				return;
			this.queue.end(current);
			this.disposeNext(current);
			var entry = current;
			while (true) {
				var from = entry.mixingFrom;
				if (from == null)
					break;
				this.queue.end(from);
				entry.mixingFrom = null;
				entry = from;
			}
			this.tracks[current.trackIndex] = null;
			this.queue.drain();
		};
		AnimationState.prototype.setCurrent = function (index, current, interrupt) {
			var from = this.expandToIndex(index);
			this.tracks[index] = current;
			if (from != null) {
				if (interrupt)
					this.queue.interrupt(from);
				current.mixingFrom = from;
				current.mixTime = 0;
				if (from.mixingFrom != null && from.mixDuration > 0)
					current.interruptAlpha *= Math.min(1, from.mixTime / from.mixDuration);
				from.timelinesRotation.length = 0;
			}
			this.queue.start(current);
		};
		AnimationState.prototype.setAnimation = function (trackIndex, animationName, loop) {
			var animation = this.data.skeletonData.findAnimation(animationName);
			if (animation == null)
				throw new Error("Animation not found: " + animationName);
			return this.setAnimationWith(trackIndex, animation, loop);
		};
		AnimationState.prototype.setAnimationWith = function (trackIndex, animation, loop) {
			if (animation == null)
				throw new Error("animation cannot be null.");
			var interrupt = true;
			var current = this.expandToIndex(trackIndex);
			if (current != null) {
				if (current.nextTrackLast == -1) {
					this.tracks[trackIndex] = current.mixingFrom;
					this.queue.interrupt(current);
					this.queue.end(current);
					this.disposeNext(current);
					current = current.mixingFrom;
					interrupt = false;
				}
				else
					this.disposeNext(current);
			}
			var entry = this.trackEntry(trackIndex, animation, loop, current);
			this.setCurrent(trackIndex, entry, interrupt);
			this.queue.drain();
			return entry;
		};
		AnimationState.prototype.addAnimation = function (trackIndex, animationName, loop, delay) {
			var animation = this.data.skeletonData.findAnimation(animationName);
			if (animation == null)
				throw new Error("Animation not found: " + animationName);
			return this.addAnimationWith(trackIndex, animation, loop, delay);
		};
		AnimationState.prototype.addAnimationWith = function (trackIndex, animation, loop, delay) {
			if (animation == null)
				throw new Error("animation cannot be null.");
			var last = this.expandToIndex(trackIndex);
			if (last != null) {
				while (last.next != null)
					last = last.next;
			}
			var entry = this.trackEntry(trackIndex, animation, loop, last);
			if (last == null) {
				this.setCurrent(trackIndex, entry, true);
				this.queue.drain();
			}
			else {
				last.next = entry;
				if (delay <= 0) {
					var duration = last.animationEnd - last.animationStart;
					if (duration != 0)
						delay += duration * (1 + ((last.trackTime / duration) | 0)) - this.data.getMix(last.animation, animation);
					else
						delay = 0;
				}
			}
			entry.delay = delay;
			return entry;
		};
		AnimationState.prototype.setEmptyAnimation = function (trackIndex, mixDuration) {
			var entry = this.setAnimationWith(trackIndex, AnimationState.emptyAnimation, false);
			entry.mixDuration = mixDuration;
			entry.trackEnd = mixDuration;
			return entry;
		};
		AnimationState.prototype.addEmptyAnimation = function (trackIndex, mixDuration, delay) {
			if (delay <= 0)
				delay -= mixDuration;
			var entry = this.addAnimationWith(trackIndex, AnimationState.emptyAnimation, false, delay);
			entry.mixDuration = mixDuration;
			entry.trackEnd = mixDuration;
			return entry;
		};
		AnimationState.prototype.setEmptyAnimations = function (mixDuration) {
			var oldDrainDisabled = this.queue.drainDisabled;
			this.queue.drainDisabled = true;
			for (var i = 0, n = this.tracks.length; i < n; i++) {
				var current = this.tracks[i];
				if (current != null)
					this.setEmptyAnimation(current.trackIndex, mixDuration);
			}
			this.queue.drainDisabled = oldDrainDisabled;
			this.queue.drain();
		};
		AnimationState.prototype.expandToIndex = function (index) {
			if (index < this.tracks.length)
				return this.tracks[index];
			spine.Utils.ensureArrayCapacity(this.tracks, index - this.tracks.length + 1, null);
			this.tracks.length = index + 1;
			return null;
		};
		AnimationState.prototype.trackEntry = function (trackIndex, animation, loop, last) {
			var entry = this.trackEntryPool.obtain();
			entry.trackIndex = trackIndex;
			entry.animation = animation;
			entry.loop = loop;
			entry.eventThreshold = 0;
			entry.attachmentThreshold = 0;
			entry.drawOrderThreshold = 0;
			entry.animationStart = 0;
			entry.animationEnd = animation.duration;
			entry.animationLast = -1;
			entry.nextAnimationLast = -1;
			entry.delay = 0;
			entry.trackTime = 0;
			entry.trackLast = -1;
			entry.nextTrackLast = -1;
			entry.trackEnd = Number.MAX_VALUE;
			entry.timeScale = 1;
			entry.alpha = 1;
			entry.interruptAlpha = 1;
			entry.mixTime = 0;
			entry.mixDuration = last == null ? 0 : this.data.getMix(last.animation, animation);
			return entry;
		};
		AnimationState.prototype.disposeNext = function (entry) {
			var next = entry.next;
			while (next != null) {
				this.queue.dispose(next);
				next = next.next;
			}
			entry.next = null;
		};
		AnimationState.prototype._animationsChanged = function () {
			this.animationsChanged = false;
			var propertyIDs = this.propertyIDs;
			propertyIDs.clear();
			var mixingTo = this.mixingTo;
			var lastEntry = null;
			for (var i = 0, n = this.tracks.length; i < n; i++) {
				var entry = this.tracks[i];
				if (entry != null) {
					entry.setTimelineData(lastEntry, mixingTo, propertyIDs);
					lastEntry = entry;
				}
			}
		};
		AnimationState.prototype.getCurrent = function (trackIndex) {
			if (trackIndex >= this.tracks.length)
				return null;
			return this.tracks[trackIndex];
		};
		AnimationState.prototype.addListener = function (listener) {
			if (listener == null)
				throw new Error("listener cannot be null.");
			this.listeners.push(listener);
		};
		AnimationState.prototype.removeListener = function (listener) {
			var index = this.listeners.indexOf(listener);
			if (index >= 0)
				this.listeners.splice(index, 1);
		};
		AnimationState.prototype.clearListeners = function () {
			this.listeners.length = 0;
		};
		AnimationState.prototype.clearListenerNotifications = function () {
			this.queue.clear();
		};
		AnimationState.emptyAnimation = new spine.Animation("<empty>", [], 0);
		AnimationState.SUBSEQUENT = 0;
		AnimationState.FIRST = 1;
		AnimationState.DIP = 2;
		AnimationState.DIP_MIX = 3;
		return AnimationState;
	}());
	spine.AnimationState = AnimationState;
	var TrackEntry = (function () {
		function TrackEntry() {
			this.timelineData = new Array();
			this.timelineDipMix = new Array();
			this.timelinesRotation = new Array();
		}
		TrackEntry.prototype.reset = function () {
			this.next = null;
			this.mixingFrom = null;
			this.animation = null;
			this.listener = null;
			this.timelineData.length = 0;
			this.timelineDipMix.length = 0;
			this.timelinesRotation.length = 0;
		};
		TrackEntry.prototype.setTimelineData = function (to, mixingToArray, propertyIDs) {
			if (to != null)
				mixingToArray.push(to);
			var lastEntry = this.mixingFrom != null ? this.mixingFrom.setTimelineData(this, mixingToArray, propertyIDs) : this;
			if (to != null)
				mixingToArray.pop();
			var mixingTo = mixingToArray;
			var mixingToLast = mixingToArray.length - 1;
			var timelines = this.animation.timelines;
			var timelinesCount = this.animation.timelines.length;
			var timelineData = spine.Utils.setArraySize(this.timelineData, timelinesCount);
			this.timelineDipMix.length = 0;
			var timelineDipMix = spine.Utils.setArraySize(this.timelineDipMix, timelinesCount);
			outer: for (var i = 0; i < timelinesCount; i++) {
				var id = timelines[i].getPropertyId();
				if (!propertyIDs.add(id))
					timelineData[i] = AnimationState.SUBSEQUENT;
				else if (to == null || !to.hasTimeline(id))
					timelineData[i] = AnimationState.FIRST;
				else {
					for (var ii = mixingToLast; ii >= 0; ii--) {
						var entry = mixingTo[ii];
						if (!entry.hasTimeline(id)) {
							if (entry.mixDuration > 0) {
								timelineData[i] = AnimationState.DIP_MIX;
								timelineDipMix[i] = entry;
								continue outer;
							}
						}
					}
					timelineData[i] = AnimationState.DIP;
				}
			}
			return lastEntry;
		};
		TrackEntry.prototype.hasTimeline = function (id) {
			var timelines = this.animation.timelines;
			for (var i = 0, n = timelines.length; i < n; i++)
				if (timelines[i].getPropertyId() == id)
					return true;
			return false;
		};
		TrackEntry.prototype.getAnimationTime = function () {
			if (this.loop) {
				var duration = this.animationEnd - this.animationStart;
				if (duration == 0)
					return this.animationStart;
				return (this.trackTime % duration) + this.animationStart;
			}
			return Math.min(this.trackTime + this.animationStart, this.animationEnd);
		};
		TrackEntry.prototype.setAnimationLast = function (animationLast) {
			this.animationLast = animationLast;
			this.nextAnimationLast = animationLast;
		};
		TrackEntry.prototype.isComplete = function () {
			return this.trackTime >= this.animationEnd - this.animationStart;
		};
		TrackEntry.prototype.resetRotationDirections = function () {
			this.timelinesRotation.length = 0;
		};
		return TrackEntry;
	}());
	spine.TrackEntry = TrackEntry;
	var EventQueue = (function () {
		function EventQueue(animState) {
			this.objects = [];
			this.drainDisabled = false;
			this.animState = animState;
		}
		EventQueue.prototype.start = function (entry) {
			this.objects.push(EventType.start);
			this.objects.push(entry);
			this.animState.animationsChanged = true;
		};
		EventQueue.prototype.interrupt = function (entry) {
			this.objects.push(EventType.interrupt);
			this.objects.push(entry);
		};
		EventQueue.prototype.end = function (entry) {
			this.objects.push(EventType.end);
			this.objects.push(entry);
			this.animState.animationsChanged = true;
		};
		EventQueue.prototype.dispose = function (entry) {
			this.objects.push(EventType.dispose);
			this.objects.push(entry);
		};
		EventQueue.prototype.complete = function (entry) {
			this.objects.push(EventType.complete);
			this.objects.push(entry);
		};
		EventQueue.prototype.event = function (entry, event) {
			this.objects.push(EventType.event);
			this.objects.push(entry);
			this.objects.push(event);
		};
		EventQueue.prototype.drain = function () {
			if (this.drainDisabled)
				return;
			this.drainDisabled = true;
			var objects = this.objects;
			var listeners = this.animState.listeners;
			for (var i = 0; i < objects.length; i += 2) {
				var type = objects[i];
				var entry = objects[i + 1];
				switch (type) {
					case EventType.start:
						if (entry.listener != null && entry.listener.start)
							entry.listener.start(entry);
						for (var ii = 0; ii < listeners.length; ii++)
							if (listeners[ii].start)
								listeners[ii].start(entry);
						break;
					case EventType.interrupt:
						if (entry.listener != null && entry.listener.interrupt)
							entry.listener.interrupt(entry);
						for (var ii = 0; ii < listeners.length; ii++)
							if (listeners[ii].interrupt)
								listeners[ii].interrupt(entry);
						break;
					case EventType.end:
						if (entry.listener != null && entry.listener.end)
							entry.listener.end(entry);
						for (var ii = 0; ii < listeners.length; ii++)
							if (listeners[ii].end)
								listeners[ii].end(entry);
					case EventType.dispose:
						if (entry.listener != null && entry.listener.dispose)
							entry.listener.dispose(entry);
						for (var ii = 0; ii < listeners.length; ii++)
							if (listeners[ii].dispose)
								listeners[ii].dispose(entry);
						this.animState.trackEntryPool.free(entry);
						break;
					case EventType.complete:
						if (entry.listener != null && entry.listener.complete)
							entry.listener.complete(entry);
						for (var ii = 0; ii < listeners.length; ii++)
							if (listeners[ii].complete)
								listeners[ii].complete(entry);
						break;
					case EventType.event:
						var event_3 = objects[i++ + 2];
						if (entry.listener != null && entry.listener.event)
							entry.listener.event(entry, event_3);
						for (var ii = 0; ii < listeners.length; ii++)
							if (listeners[ii].event)
								listeners[ii].event(entry, event_3);
						break;
				}
			}
			this.clear();
			this.drainDisabled = false;
		};
		EventQueue.prototype.clear = function () {
			this.objects.length = 0;
		};
		return EventQueue;
	}());
	spine.EventQueue = EventQueue;
	(function (EventType) {
		EventType[EventType["start"] = 0] = "start";
		EventType[EventType["interrupt"] = 1] = "interrupt";
		EventType[EventType["end"] = 2] = "end";
		EventType[EventType["dispose"] = 3] = "dispose";
		EventType[EventType["complete"] = 4] = "complete";
		EventType[EventType["event"] = 5] = "event";
	})(spine.EventType || (spine.EventType = {}));
	var EventType = spine.EventType;
	var AnimationStateAdapter2 = (function () {
		function AnimationStateAdapter2() {
		}
		AnimationStateAdapter2.prototype.start = function (entry) {
		};
		AnimationStateAdapter2.prototype.interrupt = function (entry) {
		};
		AnimationStateAdapter2.prototype.end = function (entry) {
		};
		AnimationStateAdapter2.prototype.dispose = function (entry) {
		};
		AnimationStateAdapter2.prototype.complete = function (entry) {
		};
		AnimationStateAdapter2.prototype.event = function (entry, event) {
		};
		return AnimationStateAdapter2;
	}());
	spine.AnimationStateAdapter2 = AnimationStateAdapter2;
})(spine || (spine = {}));
var spine;
(function (spine) {
	var AnimationStateData = (function () {
		function AnimationStateData(skeletonData) {
			this.animationToMixTime = {};
			this.defaultMix = 0;
			if (skeletonData == null)
				throw new Error("skeletonData cannot be null.");
			this.skeletonData = skeletonData;
		}
		AnimationStateData.prototype.setMix = function (fromName, toName, duration) {
			var from = this.skeletonData.findAnimation(fromName);
			if (from == null)
				throw new Error("Animation not found: " + fromName);
			var to = this.skeletonData.findAnimation(toName);
			if (to == null)
				throw new Error("Animation not found: " + toName);
			this.setMixWith(from, to, duration);
		};
		AnimationStateData.prototype.setMixWith = function (from, to, duration) {
			if (from == null)
				throw new Error("from cannot be null.");
			if (to == null)
				throw new Error("to cannot be null.");
			var key = from.name + to.name;
			this.animationToMixTime[key] = duration;
		};
		AnimationStateData.prototype.getMix = function (from, to) {
			var key = from.name + to.name;
			var value = this.animationToMixTime[key];
			return value === undefined ? this.defaultMix : value;
		};
		return AnimationStateData;
	}());
	spine.AnimationStateData = AnimationStateData;
})(spine || (spine = {}));
var spine;
(function (spine) {
	var AssetManager = (function () {
		function AssetManager(textureLoader, pathPrefix) {
			if (pathPrefix === void 0) { pathPrefix = ""; }
			this.assets = {};
			this.errors = {};
			this.toLoad = 0;
			this.loaded = 0;
			this.textureLoader = textureLoader;
			this.pathPrefix = pathPrefix;
		}
		AssetManager.prototype.loadText = function (path, success, error) {
			var _this = this;
			if (success === void 0) { success = null; }
			if (error === void 0) { error = null; }
			path = this.pathPrefix + path;
			this.toLoad++;
			var request = new XMLHttpRequest();
			request.onreadystatechange = function () {
				if (request.readyState == XMLHttpRequest.DONE) {
					if (request.status >= 200 && request.status < 300) {
						_this.assets[path] = request.responseText;
						if (success)
							success(path, request.responseText);
					}
					else {
						_this.errors[path] = "Couldn't load text " + path + ": status " + request.status + ", " + request.responseText;
						if (error)
							error(path, "Couldn't load text " + path + ": status " + request.status + ", " + request.responseText);
					}
					_this.toLoad--;
					_this.loaded++;
				}
			};
			request.open("GET", path, true);
			request.send();
		};
		AssetManager.prototype.loadTexture = function (path, success, error) {
			var _this = this;
			if (success === void 0) { success = null; }
			if (error === void 0) { error = null; }
			path = this.pathPrefix + path;
			this.toLoad++;
			var img = new Image();
			img.crossOrigin = "anonymous";
			img.onload = function (ev) {
				var texture = _this.textureLoader(img);
				_this.assets[path] = texture;
				_this.toLoad--;
				_this.loaded++;
				if (success)
					success(path, img);
			};
			img.onerror = function (ev) {
				_this.errors[path] = "Couldn't load image " + path;
				_this.toLoad--;
				_this.loaded++;
				if (error)
					error(path, "Couldn't load image " + path);
			};
			img.src = path;
		};
		AssetManager.prototype.loadTextureData = function (path, data, success, error) {
			var _this = this;
			if (success === void 0) { success = null; }
			if (error === void 0) { error = null; }
			path = this.pathPrefix + path;
			this.toLoad++;
			var img = new Image();
			img.onload = function (ev) {
				var texture = _this.textureLoader(img);
				_this.assets[path] = texture;
				_this.toLoad--;
				_this.loaded++;
				if (success)
					success(path, img);
			};
			img.onerror = function (ev) {
				_this.errors[path] = "Couldn't load image " + path;
				_this.toLoad--;
				_this.loaded++;
				if (error)
					error(path, "Couldn't load image " + path);
			};
			img.src = data;
		};
		AssetManager.prototype.get = function (path) {
			path = this.pathPrefix + path;
			return this.assets[path];
		};
		AssetManager.prototype.remove = function (path) {
			path = this.pathPrefix + path;
			var asset = this.assets[path];
			if (asset.dispose)
				asset.dispose();
			this.assets[path] = null;
		};
		AssetManager.prototype.removeAll = function () {
			for (var key in this.assets) {
				var asset = this.assets[key];
				if (asset.dispose)
					asset.dispose();
			}
			this.assets = {};
		};
		AssetManager.prototype.isLoadingComplete = function () {
			return this.toLoad == 0;
		};
		AssetManager.prototype.getToLoad = function () {
			return this.toLoad;
		};
		AssetManager.prototype.getLoaded = function () {
			return this.loaded;
		};
		AssetManager.prototype.dispose = function () {
			this.removeAll();
		};
		AssetManager.prototype.hasErrors = function () {
			return Object.keys(this.errors).length > 0;
		};
		AssetManager.prototype.getErrors = function () {
			return this.errors;
		};
		return AssetManager;
	}());
	spine.AssetManager = AssetManager;
})(spine || (spine = {}));
var spine;
(function (spine) {
	var AtlasAttachmentLoader = (function () {
		function AtlasAttachmentLoader(atlas) {
			this.atlas = atlas;
		}
		AtlasAttachmentLoader.prototype.newRegionAttachment = function (skin, name, path) {
			var region = this.atlas.findRegion(path);
			if (region == null)
				throw new Error("Region not found in atlas: " + path + " (region attachment: " + name + ")");
			region.renderObject = region;
			var attachment = new spine.RegionAttachment(name);
			attachment.setRegion(region);
			return attachment;
		};
		AtlasAttachmentLoader.prototype.newMeshAttachment = function (skin, name, path) {
			var region = this.atlas.findRegion(path);
			if (region == null)
				throw new Error("Region not found in atlas: " + path + " (mesh attachment: " + name + ")");
			region.renderObject = region;
			var attachment = new spine.MeshAttachment(name);
			attachment.region = region;
			return attachment;
		};
		AtlasAttachmentLoader.prototype.newBoundingBoxAttachment = function (skin, name) {
			return new spine.BoundingBoxAttachment(name);
		};
		AtlasAttachmentLoader.prototype.newPathAttachment = function (skin, name) {
			return new spine.PathAttachment(name);
		};
		AtlasAttachmentLoader.prototype.newPointAttachment = function (skin, name) {
			return new spine.PointAttachment(name);
		};
		AtlasAttachmentLoader.prototype.newClippingAttachment = function (skin, name) {
			return new spine.ClippingAttachment(name);
		};
		return AtlasAttachmentLoader;
	}());
	spine.AtlasAttachmentLoader = AtlasAttachmentLoader;
})(spine || (spine = {}));
var spine;
(function (spine) {
	var Attachment = (function () {
		function Attachment(name) {
			if (name == null)
				throw new Error("name cannot be null.");
			this.name = name;
		}
		return Attachment;
	}());
	spine.Attachment = Attachment;
	var VertexAttachment = (function (_super) {
		__extends(VertexAttachment, _super);
		function VertexAttachment(name) {
			_super.call(this, name);
			this.id = (VertexAttachment.nextID++ & 65535) << 11;
			this.worldVerticesLength = 0;
		}
		VertexAttachment.prototype.computeWorldVertices = function (slot, start, count, worldVertices, offset, stride) {
			count = offset + (count >> 1) * stride;
			var skeleton = slot.bone.skeleton;
			var deformArray = slot.attachmentVertices;
			var vertices = this.vertices;
			var bones = this.bones;
			if (bones == null) {
				if (deformArray.length > 0)
					vertices = deformArray;
				var bone = slot.bone;
				var x = bone.worldX;
				var y = bone.worldY;
				var a = bone.a, b = bone.b, c = bone.c, d = bone.d;
				for (var v_1 = start, w = offset; w < count; v_1 += 2, w += stride) {
					var vx = vertices[v_1], vy = vertices[v_1 + 1];
					worldVertices[w] = vx * a + vy * b + x;
					worldVertices[w + 1] = vx * c + vy * d + y;
				}
				return;
			}
			var v = 0, skip = 0;
			for (var i = 0; i < start; i += 2) {
				var n = bones[v];
				v += n + 1;
				skip += n;
			}
			var skeletonBones = skeleton.bones;
			if (deformArray.length == 0) {
				for (var w = offset, b = skip * 3; w < count; w += stride) {
					var wx = 0, wy = 0;
					var n = bones[v++];
					n += v;
					for (; v < n; v++, b += 3) {
						var bone = skeletonBones[bones[v]];
						var vx = vertices[b], vy = vertices[b + 1], weight = vertices[b + 2];
						wx += (vx * bone.a + vy * bone.b + bone.worldX) * weight;
						wy += (vx * bone.c + vy * bone.d + bone.worldY) * weight;
					}
					worldVertices[w] = wx;
					worldVertices[w + 1] = wy;
				}
			}
			else {
				var deform = deformArray;
				for (var w = offset, b = skip * 3, f = skip << 1; w < count; w += stride) {
					var wx = 0, wy = 0;
					var n = bones[v++];
					n += v;
					for (; v < n; v++, b += 3, f += 2) {
						var bone = skeletonBones[bones[v]];
						var vx = vertices[b] + deform[f], vy = vertices[b + 1] + deform[f + 1], weight = vertices[b + 2];
						wx += (vx * bone.a + vy * bone.b + bone.worldX) * weight;
						wy += (vx * bone.c + vy * bone.d + bone.worldY) * weight;
					}
					worldVertices[w] = wx;
					worldVertices[w + 1] = wy;
				}
			}
		};
		VertexAttachment.prototype.applyDeform = function (sourceAttachment) {
			return this == sourceAttachment;
		};
		VertexAttachment.nextID = 0;
		return VertexAttachment;
	}(Attachment));
	spine.VertexAttachment = VertexAttachment;
})(spine || (spine = {}));
var spine;
(function (spine) {
	(function (AttachmentType) {
		AttachmentType[AttachmentType["Region"] = 0] = "Region";
		AttachmentType[AttachmentType["BoundingBox"] = 1] = "BoundingBox";
		AttachmentType[AttachmentType["Mesh"] = 2] = "Mesh";
		AttachmentType[AttachmentType["LinkedMesh"] = 3] = "LinkedMesh";
		AttachmentType[AttachmentType["Path"] = 4] = "Path";
		AttachmentType[AttachmentType["Point"] = 5] = "Point";
	})(spine.AttachmentType || (spine.AttachmentType = {}));
	var AttachmentType = spine.AttachmentType;
})(spine || (spine = {}));
var spine;
(function (spine) {
	var BoundingBoxAttachment = (function (_super) {
		__extends(BoundingBoxAttachment, _super);
		function BoundingBoxAttachment(name) {
			_super.call(this, name);
			this.color = new spine.Color(1, 1, 1, 1);
		}
		return BoundingBoxAttachment;
	}(spine.VertexAttachment));
	spine.BoundingBoxAttachment = BoundingBoxAttachment;
})(spine || (spine = {}));
var spine;
(function (spine) {
	var ClippingAttachment = (function (_super) {
		__extends(ClippingAttachment, _super);
		function ClippingAttachment(name) {
			_super.call(this, name);
			this.color = new spine.Color(0.2275, 0.2275, 0.8078, 1);
		}
		return ClippingAttachment;
	}(spine.VertexAttachment));
	spine.ClippingAttachment = ClippingAttachment;
})(spine || (spine = {}));
var spine;
(function (spine) {
	var MeshAttachment = (function (_super) {
		__extends(MeshAttachment, _super);
		function MeshAttachment(name) {
			_super.call(this, name);
			this.color = new spine.Color(1, 1, 1, 1);
			this.inheritDeform = false;
			this.tempColor = new spine.Color(0, 0, 0, 0);
		}
		MeshAttachment.prototype.updateUVs = function () {
			var u = 0, v = 0, width = 0, height = 0;
			if (this.region == null) {
				u = v = 0;
				width = height = 1;
			}
			else {
				u = this.region.u;
				v = this.region.v;
				width = this.region.u2 - u;
				height = this.region.v2 - v;
			}
			var regionUVs = this.regionUVs;
			if (this.uvs == null || this.uvs.length != regionUVs.length)
				this.uvs = spine.Utils.newFloatArray(regionUVs.length);
			var uvs = this.uvs;
			if (this.region.rotate) {
				for (var i = 0, n = uvs.length; i < n; i += 2) {
					uvs[i] = u + regionUVs[i + 1] * width;
					uvs[i + 1] = v + height - regionUVs[i] * height;
				}
			}
			else {
				for (var i = 0, n = uvs.length; i < n; i += 2) {
					uvs[i] = u + regionUVs[i] * width;
					uvs[i + 1] = v + regionUVs[i + 1] * height;
				}
			}
		};
		MeshAttachment.prototype.applyDeform = function (sourceAttachment) {
			return this == sourceAttachment || (this.inheritDeform && this.parentMesh == sourceAttachment);
		};
		MeshAttachment.prototype.getParentMesh = function () {
			return this.parentMesh;
		};
		MeshAttachment.prototype.setParentMesh = function (parentMesh) {
			this.parentMesh = parentMesh;
			if (parentMesh != null) {
				this.bones = parentMesh.bones;
				this.vertices = parentMesh.vertices;
				this.worldVerticesLength = parentMesh.worldVerticesLength;
				this.regionUVs = parentMesh.regionUVs;
				this.triangles = parentMesh.triangles;
				this.hullLength = parentMesh.hullLength;
				this.worldVerticesLength = parentMesh.worldVerticesLength;
			}
		};
		return MeshAttachment;
	}(spine.VertexAttachment));
	spine.MeshAttachment = MeshAttachment;
})(spine || (spine = {}));
var spine;
(function (spine) {
	var PathAttachment = (function (_super) {
		__extends(PathAttachment, _super);
		function PathAttachment(name) {
			_super.call(this, name);
			this.closed = false;
			this.constantSpeed = false;
			this.color = new spine.Color(1, 1, 1, 1);
		}
		return PathAttachment;
	}(spine.VertexAttachment));
	spine.PathAttachment = PathAttachment;
})(spine || (spine = {}));
var spine;
(function (spine) {
	var PointAttachment = (function (_super) {
		__extends(PointAttachment, _super);
		function PointAttachment(name) {
			_super.call(this, name);
			this.color = new spine.Color(0.38, 0.94, 0, 1);
		}
		PointAttachment.prototype.computeWorldPosition = function (bone, point) {
			point.x = this.x * bone.a + this.y * bone.b + bone.worldX;
			point.y = this.x * bone.c + this.y * bone.d + bone.worldY;
			return point;
		};
		PointAttachment.prototype.computeWorldRotation = function (bone) {
			var cos = spine.MathUtils.cosDeg(this.rotation), sin = spine.MathUtils.sinDeg(this.rotation);
			var x = cos * bone.a + sin * bone.b;
			var y = cos * bone.c + sin * bone.d;
			return Math.atan2(y, x) * spine.MathUtils.radDeg;
		};
		return PointAttachment;
	}(spine.VertexAttachment));
	spine.PointAttachment = PointAttachment;
})(spine || (spine = {}));
var spine;
(function (spine) {
	var RegionAttachment = (function (_super) {
		__extends(RegionAttachment, _super);
		function RegionAttachment(name) {
			_super.call(this, name);
			this.x = 0;
			this.y = 0;
			this.scaleX = 1;
			this.scaleY = 1;
			this.rotation = 0;
			this.width = 0;
			this.height = 0;
			this.color = new spine.Color(1, 1, 1, 1);
			this.offset = spine.Utils.newFloatArray(8);
			this.uvs = spine.Utils.newFloatArray(8);
			this.tempColor = new spine.Color(1, 1, 1, 1);
		}
		RegionAttachment.prototype.updateOffset = function () {
			var regionScaleX = this.width / this.region.originalWidth * this.scaleX;
			var regionScaleY = this.height / this.region.originalHeight * this.scaleY;
			var localX = -this.width / 2 * this.scaleX + this.region.offsetX * regionScaleX;
			var localY = -this.height / 2 * this.scaleY + this.region.offsetY * regionScaleY;
			var localX2 = localX + this.region.width * regionScaleX;
			var localY2 = localY + this.region.height * regionScaleY;
			var radians = this.rotation * Math.PI / 180;
			var cos = Math.cos(radians);
			var sin = Math.sin(radians);
			var localXCos = localX * cos + this.x;
			var localXSin = localX * sin;
			var localYCos = localY * cos + this.y;
			var localYSin = localY * sin;
			var localX2Cos = localX2 * cos + this.x;
			var localX2Sin = localX2 * sin;
			var localY2Cos = localY2 * cos + this.y;
			var localY2Sin = localY2 * sin;
			var offset = this.offset;
			offset[RegionAttachment.OX1] = localXCos - localYSin;
			offset[RegionAttachment.OY1] = localYCos + localXSin;
			offset[RegionAttachment.OX2] = localXCos - localY2Sin;
			offset[RegionAttachment.OY2] = localY2Cos + localXSin;
			offset[RegionAttachment.OX3] = localX2Cos - localY2Sin;
			offset[RegionAttachment.OY3] = localY2Cos + localX2Sin;
			offset[RegionAttachment.OX4] = localX2Cos - localYSin;
			offset[RegionAttachment.OY4] = localYCos + localX2Sin;
		};
		RegionAttachment.prototype.setRegion = function (region) {
			this.region = region;
			var uvs = this.uvs;
			if (region.rotate) {
				uvs[2] = region.u;
				uvs[3] = region.v2;
				uvs[4] = region.u;
				uvs[5] = region.v;
				uvs[6] = region.u2;
				uvs[7] = region.v;
				uvs[0] = region.u2;
				uvs[1] = region.v2;
			}
			else {
				uvs[0] = region.u;
				uvs[1] = region.v2;
				uvs[2] = region.u;
				uvs[3] = region.v;
				uvs[4] = region.u2;
				uvs[5] = region.v;
				uvs[6] = region.u2;
				uvs[7] = region.v2;
			}
		};
		RegionAttachment.prototype.computeWorldVertices = function (bone, worldVertices, offset, stride) {
			var vertexOffset = this.offset;
			var x = bone.worldX, y = bone.worldY;
			var a = bone.a, b = bone.b, c = bone.c, d = bone.d;
			var offsetX = 0, offsetY = 0;
			offsetX = vertexOffset[RegionAttachment.OX1];
			offsetY = vertexOffset[RegionAttachment.OY1];
			worldVertices[offset] = offsetX * a + offsetY * b + x;
			worldVertices[offset + 1] = offsetX * c + offsetY * d + y;
			offset += stride;
			offsetX = vertexOffset[RegionAttachment.OX2];
			offsetY = vertexOffset[RegionAttachment.OY2];
			worldVertices[offset] = offsetX * a + offsetY * b + x;
			worldVertices[offset + 1] = offsetX * c + offsetY * d + y;
			offset += stride;
			offsetX = vertexOffset[RegionAttachment.OX3];
			offsetY = vertexOffset[RegionAttachment.OY3];
			worldVertices[offset] = offsetX * a + offsetY * b + x;
			worldVertices[offset + 1] = offsetX * c + offsetY * d + y;
			offset += stride;
			offsetX = vertexOffset[RegionAttachment.OX4];
			offsetY = vertexOffset[RegionAttachment.OY4];
			worldVertices[offset] = offsetX * a + offsetY * b + x;
			worldVertices[offset + 1] = offsetX * c + offsetY * d + y;
		};
		RegionAttachment.OX1 = 0;
		RegionAttachment.OY1 = 1;
		RegionAttachment.OX2 = 2;
		RegionAttachment.OY2 = 3;
		RegionAttachment.OX3 = 4;
		RegionAttachment.OY3 = 5;
		RegionAttachment.OX4 = 6;
		RegionAttachment.OY4 = 7;
		RegionAttachment.X1 = 0;
		RegionAttachment.Y1 = 1;
		RegionAttachment.C1R = 2;
		RegionAttachment.C1G = 3;
		RegionAttachment.C1B = 4;
		RegionAttachment.C1A = 5;
		RegionAttachment.U1 = 6;
		RegionAttachment.V1 = 7;
		RegionAttachment.X2 = 8;
		RegionAttachment.Y2 = 9;
		RegionAttachment.C2R = 10;
		RegionAttachment.C2G = 11;
		RegionAttachment.C2B = 12;
		RegionAttachment.C2A = 13;
		RegionAttachment.U2 = 14;
		RegionAttachment.V2 = 15;
		RegionAttachment.X3 = 16;
		RegionAttachment.Y3 = 17;
		RegionAttachment.C3R = 18;
		RegionAttachment.C3G = 19;
		RegionAttachment.C3B = 20;
		RegionAttachment.C3A = 21;
		RegionAttachment.U3 = 22;
		RegionAttachment.V3 = 23;
		RegionAttachment.X4 = 24;
		RegionAttachment.Y4 = 25;
		RegionAttachment.C4R = 26;
		RegionAttachment.C4G = 27;
		RegionAttachment.C4B = 28;
		RegionAttachment.C4A = 29;
		RegionAttachment.U4 = 30;
		RegionAttachment.V4 = 31;
		return RegionAttachment;
	}(spine.Attachment));
	spine.RegionAttachment = RegionAttachment;
})(spine || (spine = {}));
var spine;
(function (spine) {
	(function (BlendMode) {
		BlendMode[BlendMode["Normal"] = 0] = "Normal";
		BlendMode[BlendMode["Additive"] = 1] = "Additive";
		BlendMode[BlendMode["Multiply"] = 2] = "Multiply";
		BlendMode[BlendMode["Screen"] = 3] = "Screen";
	})(spine.BlendMode || (spine.BlendMode = {}));
	var BlendMode = spine.BlendMode;
})(spine || (spine = {}));
var spine;
(function (spine) {
	var Bone = (function () {
		function Bone(data, skeleton, parent) {
			this.children = new Array();
			this.x = 0;
			this.y = 0;
			this.rotation = 0;
			this.scaleX = 0;
			this.scaleY = 0;
			this.shearX = 0;
			this.shearY = 0;
			this.ax = 0;
			this.ay = 0;
			this.arotation = 0;
			this.ascaleX = 0;
			this.ascaleY = 0;
			this.ashearX = 0;
			this.ashearY = 0;
			this.appliedValid = false;
			this.a = 0;
			this.b = 0;
			this.worldX = 0;
			this.c = 0;
			this.d = 0;
			this.worldY = 0;
			this.sorted = false;
			if (data == null)
				throw new Error("data cannot be null.");
			if (skeleton == null)
				throw new Error("skeleton cannot be null.");
			this.data = data;
			this.skeleton = skeleton;
			this.parent = parent;
			this.setToSetupPose();
		}
		Bone.prototype.update = function () {
			this.updateWorldTransformWith(this.x, this.y, this.rotation, this.scaleX, this.scaleY, this.shearX, this.shearY);
		};
		Bone.prototype.updateWorldTransform = function () {
			this.updateWorldTransformWith(this.x, this.y, this.rotation, this.scaleX, this.scaleY, this.shearX, this.shearY);
		};
		Bone.prototype.updateWorldTransformWith = function (x, y, rotation, scaleX, scaleY, shearX, shearY) {
			this.ax = x;
			this.ay = y;
			this.arotation = rotation;
			this.ascaleX = scaleX;
			this.ascaleY = scaleY;
			this.ashearX = shearX;
			this.ashearY = shearY;
			this.appliedValid = true;
			var parent = this.parent;
			if (parent == null) {
				var rotationY = rotation + 90 + shearY;
				var la = spine.MathUtils.cosDeg(rotation + shearX) * scaleX;
				var lb = spine.MathUtils.cosDeg(rotationY) * scaleY;
				var lc = spine.MathUtils.sinDeg(rotation + shearX) * scaleX;
				var ld = spine.MathUtils.sinDeg(rotationY) * scaleY;
				var skeleton = this.skeleton;
				if (skeleton.flipX) {
					x = -x;
					la = -la;
					lb = -lb;
				}
				if (skeleton.flipY) {
					y = -y;
					lc = -lc;
					ld = -ld;
				}
				this.a = la;
				this.b = lb;
				this.c = lc;
				this.d = ld;
				this.worldX = x + skeleton.x;
				this.worldY = y + skeleton.y;
				return;
			}
			var pa = parent.a, pb = parent.b, pc = parent.c, pd = parent.d;
			this.worldX = pa * x + pb * y + parent.worldX;
			this.worldY = pc * x + pd * y + parent.worldY;
			switch (this.data.transformMode) {
				case spine.TransformMode.Normal: {
					var rotationY = rotation + 90 + shearY;
					var la = spine.MathUtils.cosDeg(rotation + shearX) * scaleX;
					var lb = spine.MathUtils.cosDeg(rotationY) * scaleY;
					var lc = spine.MathUtils.sinDeg(rotation + shearX) * scaleX;
					var ld = spine.MathUtils.sinDeg(rotationY) * scaleY;
					this.a = pa * la + pb * lc;
					this.b = pa * lb + pb * ld;
					this.c = pc * la + pd * lc;
					this.d = pc * lb + pd * ld;
					return;
				}
				case spine.TransformMode.OnlyTranslation: {
					var rotationY = rotation + 90 + shearY;
					this.a = spine.MathUtils.cosDeg(rotation + shearX) * scaleX;
					this.b = spine.MathUtils.cosDeg(rotationY) * scaleY;
					this.c = spine.MathUtils.sinDeg(rotation + shearX) * scaleX;
					this.d = spine.MathUtils.sinDeg(rotationY) * scaleY;
					break;
				}
				case spine.TransformMode.NoRotationOrReflection: {
					var s = pa * pa + pc * pc;
					var prx = 0;
					if (s > 0.0001) {
						s = Math.abs(pa * pd - pb * pc) / s;
						pb = pc * s;
						pd = pa * s;
						prx = Math.atan2(pc, pa) * spine.MathUtils.radDeg;
					}
					else {
						pa = 0;
						pc = 0;
						prx = 90 - Math.atan2(pd, pb) * spine.MathUtils.radDeg;
					}
					var rx = rotation + shearX - prx;
					var ry = rotation + shearY - prx + 90;
					var la = spine.MathUtils.cosDeg(rx) * scaleX;
					var lb = spine.MathUtils.cosDeg(ry) * scaleY;
					var lc = spine.MathUtils.sinDeg(rx) * scaleX;
					var ld = spine.MathUtils.sinDeg(ry) * scaleY;
					this.a = pa * la - pb * lc;
					this.b = pa * lb - pb * ld;
					this.c = pc * la + pd * lc;
					this.d = pc * lb + pd * ld;
					break;
				}
				case spine.TransformMode.NoScale:
				case spine.TransformMode.NoScaleOrReflection: {
					var cos = spine.MathUtils.cosDeg(rotation);
					var sin = spine.MathUtils.sinDeg(rotation);
					var za = pa * cos + pb * sin;
					var zc = pc * cos + pd * sin;
					var s = Math.sqrt(za * za + zc * zc);
					if (s > 0.00001)
						s = 1 / s;
					za *= s;
					zc *= s;
					s = Math.sqrt(za * za + zc * zc);
					var r = Math.PI / 2 + Math.atan2(zc, za);
					var zb = Math.cos(r) * s;
					var zd = Math.sin(r) * s;
					var la = spine.MathUtils.cosDeg(shearX) * scaleX;
					var lb = spine.MathUtils.cosDeg(90 + shearY) * scaleY;
					var lc = spine.MathUtils.sinDeg(shearX) * scaleX;
					var ld = spine.MathUtils.sinDeg(90 + shearY) * scaleY;
					this.a = za * la + zb * lc;
					this.b = za * lb + zb * ld;
					this.c = zc * la + zd * lc;
					this.d = zc * lb + zd * ld;
					if (this.data.transformMode != spine.TransformMode.NoScaleOrReflection ? pa * pd - pb * pc < 0 : this.skeleton.flipX != this.skeleton.flipY) {
						this.b = -this.b;
						this.d = -this.d;
					}
					return;
				}
			}
			if (this.skeleton.flipX) {
				this.a = -this.a;
				this.b = -this.b;
			}
			if (this.skeleton.flipY) {
				this.c = -this.c;
				this.d = -this.d;
			}
		};
		Bone.prototype.setToSetupPose = function () {
			var data = this.data;
			this.x = data.x;
			this.y = data.y;
			this.rotation = data.rotation;
			this.scaleX = data.scaleX;
			this.scaleY = data.scaleY;
			this.shearX = data.shearX;
			this.shearY = data.shearY;
		};
		Bone.prototype.getWorldRotationX = function () {
			return Math.atan2(this.c, this.a) * spine.MathUtils.radDeg;
		};
		Bone.prototype.getWorldRotationY = function () {
			return Math.atan2(this.d, this.b) * spine.MathUtils.radDeg;
		};
		Bone.prototype.getWorldScaleX = function () {
			return Math.sqrt(this.a * this.a + this.c * this.c);
		};
		Bone.prototype.getWorldScaleY = function () {
			return Math.sqrt(this.b * this.b + this.d * this.d);
		};
		Bone.prototype.updateAppliedTransform = function () {
			this.appliedValid = true;
			var parent = this.parent;
			if (parent == null) {
				this.ax = this.worldX;
				this.ay = this.worldY;
				this.arotation = Math.atan2(this.c, this.a) * spine.MathUtils.radDeg;
				this.ascaleX = Math.sqrt(this.a * this.a + this.c * this.c);
				this.ascaleY = Math.sqrt(this.b * this.b + this.d * this.d);
				this.ashearX = 0;
				this.ashearY = Math.atan2(this.a * this.b + this.c * this.d, this.a * this.d - this.b * this.c) * spine.MathUtils.radDeg;
				return;
			}
			var pa = parent.a, pb = parent.b, pc = parent.c, pd = parent.d;
			var pid = 1 / (pa * pd - pb * pc);
			var dx = this.worldX - parent.worldX, dy = this.worldY - parent.worldY;
			this.ax = (dx * pd * pid - dy * pb * pid);
			this.ay = (dy * pa * pid - dx * pc * pid);
			var ia = pid * pd;
			var id = pid * pa;
			var ib = pid * pb;
			var ic = pid * pc;
			var ra = ia * this.a - ib * this.c;
			var rb = ia * this.b - ib * this.d;
			var rc = id * this.c - ic * this.a;
			var rd = id * this.d - ic * this.b;
			this.ashearX = 0;
			this.ascaleX = Math.sqrt(ra * ra + rc * rc);
			if (this.ascaleX > 0.0001) {
				var det = ra * rd - rb * rc;
				this.ascaleY = det / this.ascaleX;
				this.ashearY = Math.atan2(ra * rb + rc * rd, det) * spine.MathUtils.radDeg;
				this.arotation = Math.atan2(rc, ra) * spine.MathUtils.radDeg;
			}
			else {
				this.ascaleX = 0;
				this.ascaleY = Math.sqrt(rb * rb + rd * rd);
				this.ashearY = 0;
				this.arotation = 90 - Math.atan2(rd, rb) * spine.MathUtils.radDeg;
			}
		};
		Bone.prototype.worldToLocal = function (world) {
			var a = this.a, b = this.b, c = this.c, d = this.d;
			var invDet = 1 / (a * d - b * c);
			var x = world.x - this.worldX, y = world.y - this.worldY;
			world.x = (x * d * invDet - y * b * invDet);
			world.y = (y * a * invDet - x * c * invDet);
			return world;
		};
		Bone.prototype.localToWorld = function (local) {
			var x = local.x, y = local.y;
			local.x = x * this.a + y * this.b + this.worldX;
			local.y = x * this.c + y * this.d + this.worldY;
			return local;
		};
		Bone.prototype.worldToLocalRotation = function (worldRotation) {
			var sin = spine.MathUtils.sinDeg(worldRotation), cos = spine.MathUtils.cosDeg(worldRotation);
			return Math.atan2(this.a * sin - this.c * cos, this.d * cos - this.b * sin) * spine.MathUtils.radDeg;
		};
		Bone.prototype.localToWorldRotation = function (localRotation) {
			var sin = spine.MathUtils.sinDeg(localRotation), cos = spine.MathUtils.cosDeg(localRotation);
			return Math.atan2(cos * this.c + sin * this.d, cos * this.a + sin * this.b) * spine.MathUtils.radDeg;
		};
		Bone.prototype.rotateWorld = function (degrees) {
			var a = this.a, b = this.b, c = this.c, d = this.d;
			var cos = spine.MathUtils.cosDeg(degrees), sin = spine.MathUtils.sinDeg(degrees);
			this.a = cos * a - sin * c;
			this.b = cos * b - sin * d;
			this.c = sin * a + cos * c;
			this.d = sin * b + cos * d;
			this.appliedValid = false;
		};
		return Bone;
	}());
	spine.Bone = Bone;
})(spine || (spine = {}));
var spine;
(function (spine) {
	var BoneData = (function () {
		function BoneData(index, name, parent) {
			this.x = 0;
			this.y = 0;
			this.rotation = 0;
			this.scaleX = 1;
			this.scaleY = 1;
			this.shearX = 0;
			this.shearY = 0;
			this.transformMode = TransformMode.Normal;
			if (index < 0)
				throw new Error("index must be >= 0.");
			if (name == null)
				throw new Error("name cannot be null.");
			this.index = index;
			this.name = name;
			this.parent = parent;
		}
		return BoneData;
	}());
	spine.BoneData = BoneData;
	(function (TransformMode) {
		TransformMode[TransformMode["Normal"] = 0] = "Normal";
		TransformMode[TransformMode["OnlyTranslation"] = 1] = "OnlyTranslation";
		TransformMode[TransformMode["NoRotationOrReflection"] = 2] = "NoRotationOrReflection";
		TransformMode[TransformMode["NoScale"] = 3] = "NoScale";
		TransformMode[TransformMode["NoScaleOrReflection"] = 4] = "NoScaleOrReflection";
	})(spine.TransformMode || (spine.TransformMode = {}));
	var TransformMode = spine.TransformMode;
})(spine || (spine = {}));
var spine;
(function (spine) {
	var Event = (function () {
		function Event(time, data) {
			if (data == null)
				throw new Error("data cannot be null.");
			this.time = time;
			this.data = data;
		}
		return Event;
	}());
	spine.Event = Event;
})(spine || (spine = {}));
var spine;
(function (spine) {
	var EventData = (function () {
		function EventData(name) {
			this.name = name;
		}
		return EventData;
	}());
	spine.EventData = EventData;
})(spine || (spine = {}));
var spine;
(function (spine) {
	var IkConstraint = (function () {
		function IkConstraint(data, skeleton) {
			this.mix = 1;
			this.bendDirection = 0;
			if (data == null)
				throw new Error("data cannot be null.");
			if (skeleton == null)
				throw new Error("skeleton cannot be null.");
			this.data = data;
			this.mix = data.mix;
			this.bendDirection = data.bendDirection;
			this.bones = new Array();
			for (var i = 0; i < data.bones.length; i++)
				this.bones.push(skeleton.findBone(data.bones[i].name));
			this.target = skeleton.findBone(data.target.name);
		}
		IkConstraint.prototype.getOrder = function () {
			return this.data.order;
		};
		IkConstraint.prototype.apply = function () {
			this.update();
		};
		IkConstraint.prototype.update = function () {
			var target = this.target;
			var bones = this.bones;
			switch (bones.length) {
				case 1:
					this.apply1(bones[0], target.worldX, target.worldY, this.mix);
					break;
				case 2:
					this.apply2(bones[0], bones[1], target.worldX, target.worldY, this.bendDirection, this.mix);
					break;
			}
		};
		IkConstraint.prototype.apply1 = function (bone, targetX, targetY, alpha) {
			if (!bone.appliedValid)
				bone.updateAppliedTransform();
			var p = bone.parent;
			var id = 1 / (p.a * p.d - p.b * p.c);
			var x = targetX - p.worldX, y = targetY - p.worldY;
			var tx = (x * p.d - y * p.b) * id - bone.ax, ty = (y * p.a - x * p.c) * id - bone.ay;
			var rotationIK = Math.atan2(ty, tx) * spine.MathUtils.radDeg - bone.ashearX - bone.arotation;
			if (bone.ascaleX < 0)
				rotationIK += 180;
			if (rotationIK > 180)
				rotationIK -= 360;
			else if (rotationIK < -180)
				rotationIK += 360;
			bone.updateWorldTransformWith(bone.ax, bone.ay, bone.arotation + rotationIK * alpha, bone.ascaleX, bone.ascaleY, bone.ashearX, bone.ashearY);
		};
		IkConstraint.prototype.apply2 = function (parent, child, targetX, targetY, bendDir, alpha) {
			if (alpha == 0) {
				child.updateWorldTransform();
				return;
			}
			if (!parent.appliedValid)
				parent.updateAppliedTransform();
			if (!child.appliedValid)
				child.updateAppliedTransform();
			var px = parent.ax, py = parent.ay, psx = parent.ascaleX, psy = parent.ascaleY, csx = child.ascaleX;
			var os1 = 0, os2 = 0, s2 = 0;
			if (psx < 0) {
				psx = -psx;
				os1 = 180;
				s2 = -1;
			}
			else {
				os1 = 0;
				s2 = 1;
			}
			if (psy < 0) {
				psy = -psy;
				s2 = -s2;
			}
			if (csx < 0) {
				csx = -csx;
				os2 = 180;
			}
			else
				os2 = 0;
			var cx = child.ax, cy = 0, cwx = 0, cwy = 0, a = parent.a, b = parent.b, c = parent.c, d = parent.d;
			var u = Math.abs(psx - psy) <= 0.0001;
			if (!u) {
				cy = 0;
				cwx = a * cx + parent.worldX;
				cwy = c * cx + parent.worldY;
			}
			else {
				cy = child.ay;
				cwx = a * cx + b * cy + parent.worldX;
				cwy = c * cx + d * cy + parent.worldY;
			}
			var pp = parent.parent;
			a = pp.a;
			b = pp.b;
			c = pp.c;
			d = pp.d;
			var id = 1 / (a * d - b * c), x = targetX - pp.worldX, y = targetY - pp.worldY;
			var tx = (x * d - y * b) * id - px, ty = (y * a - x * c) * id - py;
			x = cwx - pp.worldX;
			y = cwy - pp.worldY;
			var dx = (x * d - y * b) * id - px, dy = (y * a - x * c) * id - py;
			var l1 = Math.sqrt(dx * dx + dy * dy), l2 = child.data.length * csx, a1 = 0, a2 = 0;
			outer: if (u) {
				l2 *= psx;
				var cos = (tx * tx + ty * ty - l1 * l1 - l2 * l2) / (2 * l1 * l2);
				if (cos < -1)
					cos = -1;
				else if (cos > 1)
					cos = 1;
				a2 = Math.acos(cos) * bendDir;
				a = l1 + l2 * cos;
				b = l2 * Math.sin(a2);
				a1 = Math.atan2(ty * a - tx * b, tx * a + ty * b);
			}
			else {
				a = psx * l2;
				b = psy * l2;
				var aa = a * a, bb = b * b, dd = tx * tx + ty * ty, ta = Math.atan2(ty, tx);
				c = bb * l1 * l1 + aa * dd - aa * bb;
				var c1 = -2 * bb * l1, c2 = bb - aa;
				d = c1 * c1 - 4 * c2 * c;
				if (d >= 0) {
					var q = Math.sqrt(d);
					if (c1 < 0)
						q = -q;
					q = -(c1 + q) / 2;
					var r0 = q / c2, r1 = c / q;
					var r = Math.abs(r0) < Math.abs(r1) ? r0 : r1;
					if (r * r <= dd) {
						y = Math.sqrt(dd - r * r) * bendDir;
						a1 = ta - Math.atan2(y, r);
						a2 = Math.atan2(y / psy, (r - l1) / psx);
						break outer;
					}
				}
				var minAngle = spine.MathUtils.PI, minX = l1 - a, minDist = minX * minX, minY = 0;
				var maxAngle = 0, maxX = l1 + a, maxDist = maxX * maxX, maxY = 0;
				c = -a * l1 / (aa - bb);
				if (c >= -1 && c <= 1) {
					c = Math.acos(c);
					x = a * Math.cos(c) + l1;
					y = b * Math.sin(c);
					d = x * x + y * y;
					if (d < minDist) {
						minAngle = c;
						minDist = d;
						minX = x;
						minY = y;
					}
					if (d > maxDist) {
						maxAngle = c;
						maxDist = d;
						maxX = x;
						maxY = y;
					}
				}
				if (dd <= (minDist + maxDist) / 2) {
					a1 = ta - Math.atan2(minY * bendDir, minX);
					a2 = minAngle * bendDir;
				}
				else {
					a1 = ta - Math.atan2(maxY * bendDir, maxX);
					a2 = maxAngle * bendDir;
				}
			}
			var os = Math.atan2(cy, cx) * s2;
			var rotation = parent.arotation;
			a1 = (a1 - os) * spine.MathUtils.radDeg + os1 - rotation;
			if (a1 > 180)
				a1 -= 360;
			else if (a1 < -180)
				a1 += 360;
			parent.updateWorldTransformWith(px, py, rotation + a1 * alpha, parent.ascaleX, parent.ascaleY, 0, 0);
			rotation = child.arotation;
			a2 = ((a2 + os) * spine.MathUtils.radDeg - child.ashearX) * s2 + os2 - rotation;
			if (a2 > 180)
				a2 -= 360;
			else if (a2 < -180)
				a2 += 360;
			child.updateWorldTransformWith(cx, cy, rotation + a2 * alpha, child.ascaleX, child.ascaleY, child.ashearX, child.ashearY);
		};
		return IkConstraint;
	}());
	spine.IkConstraint = IkConstraint;
})(spine || (spine = {}));
var spine;
(function (spine) {
	var IkConstraintData = (function () {
		function IkConstraintData(name) {
			this.order = 0;
			this.bones = new Array();
			this.bendDirection = 1;
			this.mix = 1;
			this.name = name;
		}
		return IkConstraintData;
	}());
	spine.IkConstraintData = IkConstraintData;
})(spine || (spine = {}));
var spine;
(function (spine) {
	var PathConstraint = (function () {
		function PathConstraint(data, skeleton) {
			this.position = 0;
			this.spacing = 0;
			this.rotateMix = 0;
			this.translateMix = 0;
			this.spaces = new Array();
			this.positions = new Array();
			this.world = new Array();
			this.curves = new Array();
			this.lengths = new Array();
			this.segments = new Array();
			if (data == null)
				throw new Error("data cannot be null.");
			if (skeleton == null)
				throw new Error("skeleton cannot be null.");
			this.data = data;
			this.bones = new Array();
			for (var i = 0, n = data.bones.length; i < n; i++)
				this.bones.push(skeleton.findBone(data.bones[i].name));
			this.target = skeleton.findSlot(data.target.name);
			this.position = data.position;
			this.spacing = data.spacing;
			this.rotateMix = data.rotateMix;
			this.translateMix = data.translateMix;
		}
		PathConstraint.prototype.apply = function () {
			this.update();
		};
		PathConstraint.prototype.update = function () {
			var attachment = this.target.getAttachment();
			if (!(attachment instanceof spine.PathAttachment))
				return;
			var rotateMix = this.rotateMix, translateMix = this.translateMix;
			var translate = translateMix > 0, rotate = rotateMix > 0;
			if (!translate && !rotate)
				return;
			var data = this.data;
			var spacingMode = data.spacingMode;
			var lengthSpacing = spacingMode == spine.SpacingMode.Length;
			var rotateMode = data.rotateMode;
			var tangents = rotateMode == spine.RotateMode.Tangent, scale = rotateMode == spine.RotateMode.ChainScale;
			var boneCount = this.bones.length, spacesCount = tangents ? boneCount : boneCount + 1;
			var bones = this.bones;
			var spaces = spine.Utils.setArraySize(this.spaces, spacesCount), lengths = null;
			var spacing = this.spacing;
			if (scale || lengthSpacing) {
				if (scale)
					lengths = spine.Utils.setArraySize(this.lengths, boneCount);
				for (var i = 0, n = spacesCount - 1; i < n;) {
					var bone = bones[i];
					var setupLength = bone.data.length, x = setupLength * bone.a, y = setupLength * bone.c;
					var length_1 = Math.sqrt(x * x + y * y);
					if (scale)
						lengths[i] = length_1;
					spaces[++i] = (lengthSpacing ? setupLength + spacing : spacing) * length_1 / setupLength;
				}
			}
			else {
				for (var i = 1; i < spacesCount; i++)
					spaces[i] = spacing;
			}
			var positions = this.computeWorldPositions(attachment, spacesCount, tangents, data.positionMode == spine.PositionMode.Percent, spacingMode == spine.SpacingMode.Percent);
			var boneX = positions[0], boneY = positions[1], offsetRotation = data.offsetRotation;
			var tip = false;
			if (offsetRotation == 0)
				tip = rotateMode == spine.RotateMode.Chain;
			else {
				tip = false;
				var p = this.target.bone;
				offsetRotation *= p.a * p.d - p.b * p.c > 0 ? spine.MathUtils.degRad : -spine.MathUtils.degRad;
			}
			for (var i = 0, p = 3; i < boneCount; i++, p += 3) {
				var bone = bones[i];
				bone.worldX += (boneX - bone.worldX) * translateMix;
				bone.worldY += (boneY - bone.worldY) * translateMix;
				var x = positions[p], y = positions[p + 1], dx = x - boneX, dy = y - boneY;
				if (scale) {
					var length_2 = lengths[i];
					if (length_2 != 0) {
						var s = (Math.sqrt(dx * dx + dy * dy) / length_2 - 1) * rotateMix + 1;
						bone.a *= s;
						bone.c *= s;
					}
				}
				boneX = x;
				boneY = y;
				if (rotate) {
					var a = bone.a, b = bone.b, c = bone.c, d = bone.d, r = 0, cos = 0, sin = 0;
					if (tangents)
						r = positions[p - 1];
					else if (spaces[i + 1] == 0)
						r = positions[p + 2];
					else
						r = Math.atan2(dy, dx);
					r -= Math.atan2(c, a);
					if (tip) {
						cos = Math.cos(r);
						sin = Math.sin(r);
						var length_3 = bone.data.length;
						boneX += (length_3 * (cos * a - sin * c) - dx) * rotateMix;
						boneY += (length_3 * (sin * a + cos * c) - dy) * rotateMix;
					}
					else {
						r += offsetRotation;
					}
					if (r > spine.MathUtils.PI)
						r -= spine.MathUtils.PI2;
					else if (r < -spine.MathUtils.PI)
						r += spine.MathUtils.PI2;
					r *= rotateMix;
					cos = Math.cos(r);
					sin = Math.sin(r);
					bone.a = cos * a - sin * c;
					bone.b = cos * b - sin * d;
					bone.c = sin * a + cos * c;
					bone.d = sin * b + cos * d;
				}
				bone.appliedValid = false;
			}
		};
		PathConstraint.prototype.computeWorldPositions = function (path, spacesCount, tangents, percentPosition, percentSpacing) {
			var target = this.target;
			var position = this.position;
			var spaces = this.spaces, out = spine.Utils.setArraySize(this.positions, spacesCount * 3 + 2), world = null;
			var closed = path.closed;
			var verticesLength = path.worldVerticesLength, curveCount = verticesLength / 6, prevCurve = PathConstraint.NONE;
			if (!path.constantSpeed) {
				var lengths = path.lengths;
				curveCount -= closed ? 1 : 2;
				var pathLength_1 = lengths[curveCount];
				if (percentPosition)
					position *= pathLength_1;
				if (percentSpacing) {
					for (var i = 0; i < spacesCount; i++)
						spaces[i] *= pathLength_1;
				}
				world = spine.Utils.setArraySize(this.world, 8);
				for (var i = 0, o = 0, curve = 0; i < spacesCount; i++, o += 3) {
					var space = spaces[i];
					position += space;
					var p = position;
					if (closed) {
						p %= pathLength_1;
						if (p < 0)
							p += pathLength_1;
						curve = 0;
					}
					else if (p < 0) {
						if (prevCurve != PathConstraint.BEFORE) {
							prevCurve = PathConstraint.BEFORE;
							path.computeWorldVertices(target, 2, 4, world, 0, 2);
						}
						this.addBeforePosition(p, world, 0, out, o);
						continue;
					}
					else if (p > pathLength_1) {
						if (prevCurve != PathConstraint.AFTER) {
							prevCurve = PathConstraint.AFTER;
							path.computeWorldVertices(target, verticesLength - 6, 4, world, 0, 2);
						}
						this.addAfterPosition(p - pathLength_1, world, 0, out, o);
						continue;
					}
					for (;; curve++) {
						var length_4 = lengths[curve];
						if (p > length_4)
							continue;
						if (curve == 0)
							p /= length_4;
						else {
							var prev = lengths[curve - 1];
							p = (p - prev) / (length_4 - prev);
						}
						break;
					}
					if (curve != prevCurve) {
						prevCurve = curve;
						if (closed && curve == curveCount) {
							path.computeWorldVertices(target, verticesLength - 4, 4, world, 0, 2);
							path.computeWorldVertices(target, 0, 4, world, 4, 2);
						}
						else
							path.computeWorldVertices(target, curve * 6 + 2, 8, world, 0, 2);
					}
					this.addCurvePosition(p, world[0], world[1], world[2], world[3], world[4], world[5], world[6], world[7], out, o, tangents || (i > 0 && space == 0));
				}
				return out;
			}
			if (closed) {
				verticesLength += 2;
				world = spine.Utils.setArraySize(this.world, verticesLength);
				path.computeWorldVertices(target, 2, verticesLength - 4, world, 0, 2);
				path.computeWorldVertices(target, 0, 2, world, verticesLength - 4, 2);
				world[verticesLength - 2] = world[0];
				world[verticesLength - 1] = world[1];
			}
			else {
				curveCount--;
				verticesLength -= 4;
				world = spine.Utils.setArraySize(this.world, verticesLength);
				path.computeWorldVertices(target, 2, verticesLength, world, 0, 2);
			}
			var curves = spine.Utils.setArraySize(this.curves, curveCount);
			var pathLength = 0;
			var x1 = world[0], y1 = world[1], cx1 = 0, cy1 = 0, cx2 = 0, cy2 = 0, x2 = 0, y2 = 0;
			var tmpx = 0, tmpy = 0, dddfx = 0, dddfy = 0, ddfx = 0, ddfy = 0, dfx = 0, dfy = 0;
			for (var i = 0, w = 2; i < curveCount; i++, w += 6) {
				cx1 = world[w];
				cy1 = world[w + 1];
				cx2 = world[w + 2];
				cy2 = world[w + 3];
				x2 = world[w + 4];
				y2 = world[w + 5];
				tmpx = (x1 - cx1 * 2 + cx2) * 0.1875;
				tmpy = (y1 - cy1 * 2 + cy2) * 0.1875;
				dddfx = ((cx1 - cx2) * 3 - x1 + x2) * 0.09375;
				dddfy = ((cy1 - cy2) * 3 - y1 + y2) * 0.09375;
				ddfx = tmpx * 2 + dddfx;
				ddfy = tmpy * 2 + dddfy;
				dfx = (cx1 - x1) * 0.75 + tmpx + dddfx * 0.16666667;
				dfy = (cy1 - y1) * 0.75 + tmpy + dddfy * 0.16666667;
				pathLength += Math.sqrt(dfx * dfx + dfy * dfy);
				dfx += ddfx;
				dfy += ddfy;
				ddfx += dddfx;
				ddfy += dddfy;
				pathLength += Math.sqrt(dfx * dfx + dfy * dfy);
				dfx += ddfx;
				dfy += ddfy;
				pathLength += Math.sqrt(dfx * dfx + dfy * dfy);
				dfx += ddfx + dddfx;
				dfy += ddfy + dddfy;
				pathLength += Math.sqrt(dfx * dfx + dfy * dfy);
				curves[i] = pathLength;
				x1 = x2;
				y1 = y2;
			}
			if (percentPosition)
				position *= pathLength;
			if (percentSpacing) {
				for (var i = 0; i < spacesCount; i++)
					spaces[i] *= pathLength;
			}
			var segments = this.segments;
			var curveLength = 0;
			for (var i = 0, o = 0, curve = 0, segment = 0; i < spacesCount; i++, o += 3) {
				var space = spaces[i];
				position += space;
				var p = position;
				if (closed) {
					p %= pathLength;
					if (p < 0)
						p += pathLength;
					curve = 0;
				}
				else if (p < 0) {
					this.addBeforePosition(p, world, 0, out, o);
					continue;
				}
				else if (p > pathLength) {
					this.addAfterPosition(p - pathLength, world, verticesLength - 4, out, o);
					continue;
				}
				for (;; curve++) {
					var length_5 = curves[curve];
					if (p > length_5)
						continue;
					if (curve == 0)
						p /= length_5;
					else {
						var prev = curves[curve - 1];
						p = (p - prev) / (length_5 - prev);
					}
					break;
				}
				if (curve != prevCurve) {
					prevCurve = curve;
					var ii = curve * 6;
					x1 = world[ii];
					y1 = world[ii + 1];
					cx1 = world[ii + 2];
					cy1 = world[ii + 3];
					cx2 = world[ii + 4];
					cy2 = world[ii + 5];
					x2 = world[ii + 6];
					y2 = world[ii + 7];
					tmpx = (x1 - cx1 * 2 + cx2) * 0.03;
					tmpy = (y1 - cy1 * 2 + cy2) * 0.03;
					dddfx = ((cx1 - cx2) * 3 - x1 + x2) * 0.006;
					dddfy = ((cy1 - cy2) * 3 - y1 + y2) * 0.006;
					ddfx = tmpx * 2 + dddfx;
					ddfy = tmpy * 2 + dddfy;
					dfx = (cx1 - x1) * 0.3 + tmpx + dddfx * 0.16666667;
					dfy = (cy1 - y1) * 0.3 + tmpy + dddfy * 0.16666667;
					curveLength = Math.sqrt(dfx * dfx + dfy * dfy);
					segments[0] = curveLength;
					for (ii = 1; ii < 8; ii++) {
						dfx += ddfx;
						dfy += ddfy;
						ddfx += dddfx;
						ddfy += dddfy;
						curveLength += Math.sqrt(dfx * dfx + dfy * dfy);
						segments[ii] = curveLength;
					}
					dfx += ddfx;
					dfy += ddfy;
					curveLength += Math.sqrt(dfx * dfx + dfy * dfy);
					segments[8] = curveLength;
					dfx += ddfx + dddfx;
					dfy += ddfy + dddfy;
					curveLength += Math.sqrt(dfx * dfx + dfy * dfy);
					segments[9] = curveLength;
					segment = 0;
				}
				p *= curveLength;
				for (;; segment++) {
					var length_6 = segments[segment];
					if (p > length_6)
						continue;
					if (segment == 0)
						p /= length_6;
					else {
						var prev = segments[segment - 1];
						p = segment + (p - prev) / (length_6 - prev);
					}
					break;
				}
				this.addCurvePosition(p * 0.1, x1, y1, cx1, cy1, cx2, cy2, x2, y2, out, o, tangents || (i > 0 && space == 0));
			}
			return out;
		};
		PathConstraint.prototype.addBeforePosition = function (p, temp, i, out, o) {
			var x1 = temp[i], y1 = temp[i + 1], dx = temp[i + 2] - x1, dy = temp[i + 3] - y1, r = Math.atan2(dy, dx);
			out[o] = x1 + p * Math.cos(r);
			out[o + 1] = y1 + p * Math.sin(r);
			out[o + 2] = r;
		};
		PathConstraint.prototype.addAfterPosition = function (p, temp, i, out, o) {
			var x1 = temp[i + 2], y1 = temp[i + 3], dx = x1 - temp[i], dy = y1 - temp[i + 1], r = Math.atan2(dy, dx);
			out[o] = x1 + p * Math.cos(r);
			out[o + 1] = y1 + p * Math.sin(r);
			out[o + 2] = r;
		};
		PathConstraint.prototype.addCurvePosition = function (p, x1, y1, cx1, cy1, cx2, cy2, x2, y2, out, o, tangents) {
			if (p == 0 || isNaN(p))
				p = 0.0001;
			var tt = p * p, ttt = tt * p, u = 1 - p, uu = u * u, uuu = uu * u;
			var ut = u * p, ut3 = ut * 3, uut3 = u * ut3, utt3 = ut3 * p;
			var x = x1 * uuu + cx1 * uut3 + cx2 * utt3 + x2 * ttt, y = y1 * uuu + cy1 * uut3 + cy2 * utt3 + y2 * ttt;
			out[o] = x;
			out[o + 1] = y;
			if (tangents)
				out[o + 2] = Math.atan2(y - (y1 * uu + cy1 * ut * 2 + cy2 * tt), x - (x1 * uu + cx1 * ut * 2 + cx2 * tt));
		};
		PathConstraint.prototype.getOrder = function () {
			return this.data.order;
		};
		PathConstraint.NONE = -1;
		PathConstraint.BEFORE = -2;
		PathConstraint.AFTER = -3;
		return PathConstraint;
	}());
	spine.PathConstraint = PathConstraint;
})(spine || (spine = {}));
var spine;
(function (spine) {
	var PathConstraintData = (function () {
		function PathConstraintData(name) {
			this.order = 0;
			this.bones = new Array();
			this.name = name;
		}
		return PathConstraintData;
	}());
	spine.PathConstraintData = PathConstraintData;
	(function (PositionMode) {
		PositionMode[PositionMode["Fixed"] = 0] = "Fixed";
		PositionMode[PositionMode["Percent"] = 1] = "Percent";
	})(spine.PositionMode || (spine.PositionMode = {}));
	var PositionMode = spine.PositionMode;
	(function (SpacingMode) {
		SpacingMode[SpacingMode["Length"] = 0] = "Length";
		SpacingMode[SpacingMode["Fixed"] = 1] = "Fixed";
		SpacingMode[SpacingMode["Percent"] = 2] = "Percent";
	})(spine.SpacingMode || (spine.SpacingMode = {}));
	var SpacingMode = spine.SpacingMode;
	(function (RotateMode) {
		RotateMode[RotateMode["Tangent"] = 0] = "Tangent";
		RotateMode[RotateMode["Chain"] = 1] = "Chain";
		RotateMode[RotateMode["ChainScale"] = 2] = "ChainScale";
	})(spine.RotateMode || (spine.RotateMode = {}));
	var RotateMode = spine.RotateMode;
})(spine || (spine = {}));
var spine;
(function (spine) {
	var Assets = (function () {
		function Assets(clientId) {
			this.toLoad = new Array();
			this.assets = {};
			this.clientId = clientId;
		}
		Assets.prototype.loaded = function () {
			var i = 0;
			for (var v in this.assets)
				i++;
			return i;
		};
		return Assets;
	}());
	var SharedAssetManager = (function () {
		function SharedAssetManager(pathPrefix) {
			if (pathPrefix === void 0) { pathPrefix = ""; }
			this.clientAssets = {};
			this.queuedAssets = {};
			this.rawAssets = {};
			this.errors = {};
			this.pathPrefix = pathPrefix;
		}
		SharedAssetManager.prototype.queueAsset = function (clientId, textureLoader, path) {
			var clientAssets = this.clientAssets[clientId];
			if (clientAssets === null || clientAssets === undefined) {
				clientAssets = new Assets(clientId);
				this.clientAssets[clientId] = clientAssets;
			}
			if (textureLoader !== null)
				clientAssets.textureLoader = textureLoader;
			clientAssets.toLoad.push(path);
			if (this.queuedAssets[path] === path) {
				return false;
			}
			else {
				this.queuedAssets[path] = path;
				return true;
			}
		};
		SharedAssetManager.prototype.loadText = function (clientId, path) {
			var _this = this;
			path = this.pathPrefix + path;
			if (!this.queueAsset(clientId, null, path))
				return;
			var request = new XMLHttpRequest();
			request.onreadystatechange = function () {
				if (request.readyState == XMLHttpRequest.DONE) {
					if (request.status >= 200 && request.status < 300) {
						_this.rawAssets[path] = request.responseText;
					}
					else {
						_this.errors[path] = "Couldn't load text " + path + ": status " + request.status + ", " + request.responseText;
					}
				}
			};
			request.open("GET", path, true);
			request.send();
		};
		SharedAssetManager.prototype.loadJson = function (clientId, path) {
			var _this = this;
			path = this.pathPrefix + path;
			if (!this.queueAsset(clientId, null, path))
				return;
			var request = new XMLHttpRequest();
			request.onreadystatechange = function () {
				if (request.readyState == XMLHttpRequest.DONE) {
					if (request.status >= 200 && request.status < 300) {
						_this.rawAssets[path] = JSON.parse(request.responseText);
					}
					else {
						_this.errors[path] = "Couldn't load text " + path + ": status " + request.status + ", " + request.responseText;
					}
				}
			};
			request.open("GET", path, true);
			request.send();
		};
		SharedAssetManager.prototype.loadTexture = function (clientId, textureLoader, path) {
			var _this = this;
			path = this.pathPrefix + path;
			if (!this.queueAsset(clientId, textureLoader, path))
				return;
			var img = new Image();
			img.src = path;
			img.crossOrigin = "anonymous";
			img.onload = function (ev) {
				_this.rawAssets[path] = img;
			};
			img.onerror = function (ev) {
				_this.errors[path] = "Couldn't load image " + path;
			};
		};
		SharedAssetManager.prototype.get = function (clientId, path) {
			path = this.pathPrefix + path;
			var clientAssets = this.clientAssets[clientId];
			if (clientAssets === null || clientAssets === undefined)
				return true;
			return clientAssets.assets[path];
		};
		SharedAssetManager.prototype.updateClientAssets = function (clientAssets) {
			for (var i = 0; i < clientAssets.toLoad.length; i++) {
				var path = clientAssets.toLoad[i];
				var asset = clientAssets.assets[path];
				if (asset === null || asset === undefined) {
					var rawAsset = this.rawAssets[path];
					if (rawAsset === null || rawAsset === undefined)
						continue;
					if (rawAsset instanceof HTMLImageElement) {
						clientAssets.assets[path] = clientAssets.textureLoader(rawAsset);
					}
					else {
						clientAssets.assets[path] = rawAsset;
					}
				}
			}
		};
		SharedAssetManager.prototype.isLoadingComplete = function (clientId) {
			var clientAssets = this.clientAssets[clientId];
			if (clientAssets === null || clientAssets === undefined)
				return true;
			this.updateClientAssets(clientAssets);
			return clientAssets.toLoad.length == clientAssets.loaded();
		};
		SharedAssetManager.prototype.dispose = function () {
		};
		SharedAssetManager.prototype.hasErrors = function () {
			return Object.keys(this.errors).length > 0;
		};
		SharedAssetManager.prototype.getErrors = function () {
			return this.errors;
		};
		return SharedAssetManager;
	}());
	spine.SharedAssetManager = SharedAssetManager;
})(spine || (spine = {}));
var spine;
(function (spine) {
	var Skeleton = (function () {
		function Skeleton(data) {
			this._updateCache = new Array();
			this.updateCacheReset = new Array();
			this.time = 0;
			this.flipX = false;
			this.flipY = false;
			this.x = 0;
			this.y = 0;
			if (data == null)
				throw new Error("data cannot be null.");
			this.data = data;
			this.bones = new Array();
			for (var i = 0; i < data.bones.length; i++) {
				var boneData = data.bones[i];
				var bone = void 0;
				if (boneData.parent == null)
					bone = new spine.Bone(boneData, this, null);
				else {
					var parent_1 = this.bones[boneData.parent.index];
					bone = new spine.Bone(boneData, this, parent_1);
					parent_1.children.push(bone);
				}
				this.bones.push(bone);
			}
			this.slots = new Array();
			this.drawOrder = new Array();
			for (var i = 0; i < data.slots.length; i++) {
				var slotData = data.slots[i];
				var bone = this.bones[slotData.boneData.index];
				var slot = new spine.Slot(slotData, bone);
				this.slots.push(slot);
				this.drawOrder.push(slot);
			}
			this.ikConstraints = new Array();
			for (var i = 0; i < data.ikConstraints.length; i++) {
				var ikConstraintData = data.ikConstraints[i];
				this.ikConstraints.push(new spine.IkConstraint(ikConstraintData, this));
			}
			this.transformConstraints = new Array();
			for (var i = 0; i < data.transformConstraints.length; i++) {
				var transformConstraintData = data.transformConstraints[i];
				this.transformConstraints.push(new spine.TransformConstraint(transformConstraintData, this));
			}
			this.pathConstraints = new Array();
			for (var i = 0; i < data.pathConstraints.length; i++) {
				var pathConstraintData = data.pathConstraints[i];
				this.pathConstraints.push(new spine.PathConstraint(pathConstraintData, this));
			}
			this.color = new spine.Color(1, 1, 1, 1);
			this.updateCache();
		}
		Skeleton.prototype.updateCache = function () {
			var updateCache = this._updateCache;
			updateCache.length = 0;
			this.updateCacheReset.length = 0;
			var bones = this.bones;
			for (var i = 0, n = bones.length; i < n; i++)
				bones[i].sorted = false;
			var ikConstraints = this.ikConstraints;
			var transformConstraints = this.transformConstraints;
			var pathConstraints = this.pathConstraints;
			var ikCount = ikConstraints.length, transformCount = transformConstraints.length, pathCount = pathConstraints.length;
			var constraintCount = ikCount + transformCount + pathCount;
			outer: for (var i = 0; i < constraintCount; i++) {
				for (var ii = 0; ii < ikCount; ii++) {
					var constraint = ikConstraints[ii];
					if (constraint.data.order == i) {
						this.sortIkConstraint(constraint);
						continue outer;
					}
				}
				for (var ii = 0; ii < transformCount; ii++) {
					var constraint = transformConstraints[ii];
					if (constraint.data.order == i) {
						this.sortTransformConstraint(constraint);
						continue outer;
					}
				}
				for (var ii = 0; ii < pathCount; ii++) {
					var constraint = pathConstraints[ii];
					if (constraint.data.order == i) {
						this.sortPathConstraint(constraint);
						continue outer;
					}
				}
			}
			for (var i = 0, n = bones.length; i < n; i++)
				this.sortBone(bones[i]);
		};
		Skeleton.prototype.sortIkConstraint = function (constraint) {
			var target = constraint.target;
			this.sortBone(target);
			var constrained = constraint.bones;
			var parent = constrained[0];
			this.sortBone(parent);
			if (constrained.length > 1) {
				var child = constrained[constrained.length - 1];
				if (!(this._updateCache.indexOf(child) > -1))
					this.updateCacheReset.push(child);
			}
			this._updateCache.push(constraint);
			this.sortReset(parent.children);
			constrained[constrained.length - 1].sorted = true;
		};
		Skeleton.prototype.sortPathConstraint = function (constraint) {
			var slot = constraint.target;
			var slotIndex = slot.data.index;
			var slotBone = slot.bone;
			if (this.skin != null)
				this.sortPathConstraintAttachment(this.skin, slotIndex, slotBone);
			if (this.data.defaultSkin != null && this.data.defaultSkin != this.skin)
				this.sortPathConstraintAttachment(this.data.defaultSkin, slotIndex, slotBone);
			for (var i = 0, n = this.data.skins.length; i < n; i++)
				this.sortPathConstraintAttachment(this.data.skins[i], slotIndex, slotBone);
			var attachment = slot.getAttachment();
			if (attachment instanceof spine.PathAttachment)
				this.sortPathConstraintAttachmentWith(attachment, slotBone);
			var constrained = constraint.bones;
			var boneCount = constrained.length;
			for (var i = 0; i < boneCount; i++)
				this.sortBone(constrained[i]);
			this._updateCache.push(constraint);
			for (var i = 0; i < boneCount; i++)
				this.sortReset(constrained[i].children);
			for (var i = 0; i < boneCount; i++)
				constrained[i].sorted = true;
		};
		Skeleton.prototype.sortTransformConstraint = function (constraint) {
			this.sortBone(constraint.target);
			var constrained = constraint.bones;
			var boneCount = constrained.length;
			if (constraint.data.local) {
				for (var i = 0; i < boneCount; i++) {
					var child = constrained[i];
					this.sortBone(child.parent);
					if (!(this._updateCache.indexOf(child) > -1))
						this.updateCacheReset.push(child);
				}
			}
			else {
				for (var i = 0; i < boneCount; i++) {
					this.sortBone(constrained[i]);
				}
			}
			this._updateCache.push(constraint);
			for (var ii = 0; ii < boneCount; ii++)
				this.sortReset(constrained[ii].children);
			for (var ii = 0; ii < boneCount; ii++)
				constrained[ii].sorted = true;
		};
		Skeleton.prototype.sortPathConstraintAttachment = function (skin, slotIndex, slotBone) {
			var attachments = skin.attachments[slotIndex];
			if (!attachments)
				return;
			for (var key in attachments) {
				this.sortPathConstraintAttachmentWith(attachments[key], slotBone);
			}
		};
		Skeleton.prototype.sortPathConstraintAttachmentWith = function (attachment, slotBone) {
			if (!(attachment instanceof spine.PathAttachment))
				return;
			var pathBones = attachment.bones;
			if (pathBones == null)
				this.sortBone(slotBone);
			else {
				var bones = this.bones;
				var i = 0;
				while (i < pathBones.length) {
					var boneCount = pathBones[i++];
					for (var n = i + boneCount; i < n; i++) {
						var boneIndex = pathBones[i];
						this.sortBone(bones[boneIndex]);
					}
				}
			}
		};
		Skeleton.prototype.sortBone = function (bone) {
			if (bone.sorted)
				return;
			var parent = bone.parent;
			if (parent != null)
				this.sortBone(parent);
			bone.sorted = true;
			this._updateCache.push(bone);
		};
		Skeleton.prototype.sortReset = function (bones) {
			for (var i = 0, n = bones.length; i < n; i++) {
				var bone = bones[i];
				if (bone.sorted)
					this.sortReset(bone.children);
				bone.sorted = false;
			}
		};
		Skeleton.prototype.updateWorldTransform = function () {
			var updateCacheReset = this.updateCacheReset;
			for (var i = 0, n = updateCacheReset.length; i < n; i++) {
				var bone = updateCacheReset[i];
				bone.ax = bone.x;
				bone.ay = bone.y;
				bone.arotation = bone.rotation;
				bone.ascaleX = bone.scaleX;
				bone.ascaleY = bone.scaleY;
				bone.ashearX = bone.shearX;
				bone.ashearY = bone.shearY;
				bone.appliedValid = true;
			}
			var updateCache = this._updateCache;
			for (var i = 0, n = updateCache.length; i < n; i++)
				updateCache[i].update();
		};
		Skeleton.prototype.setToSetupPose = function () {
			this.setBonesToSetupPose();
			this.setSlotsToSetupPose();
		};
		Skeleton.prototype.setBonesToSetupPose = function () {
			var bones = this.bones;
			for (var i = 0, n = bones.length; i < n; i++)
				bones[i].setToSetupPose();
			var ikConstraints = this.ikConstraints;
			for (var i = 0, n = ikConstraints.length; i < n; i++) {
				var constraint = ikConstraints[i];
				constraint.bendDirection = constraint.data.bendDirection;
				constraint.mix = constraint.data.mix;
			}
			var transformConstraints = this.transformConstraints;
			for (var i = 0, n = transformConstraints.length; i < n; i++) {
				var constraint = transformConstraints[i];
				var data = constraint.data;
				constraint.rotateMix = data.rotateMix;
				constraint.translateMix = data.translateMix;
				constraint.scaleMix = data.scaleMix;
				constraint.shearMix = data.shearMix;
			}
			var pathConstraints = this.pathConstraints;
			for (var i = 0, n = pathConstraints.length; i < n; i++) {
				var constraint = pathConstraints[i];
				var data = constraint.data;
				constraint.position = data.position;
				constraint.spacing = data.spacing;
				constraint.rotateMix = data.rotateMix;
				constraint.translateMix = data.translateMix;
			}
		};
		Skeleton.prototype.setSlotsToSetupPose = function () {
			var slots = this.slots;
			spine.Utils.arrayCopy(slots, 0, this.drawOrder, 0, slots.length);
			for (var i = 0, n = slots.length; i < n; i++)
				slots[i].setToSetupPose();
		};
		Skeleton.prototype.getRootBone = function () {
			if (this.bones.length == 0)
				return null;
			return this.bones[0];
		};
		Skeleton.prototype.findBone = function (boneName) {
			if (boneName == null)
				throw new Error("boneName cannot be null.");
			var bones = this.bones;
			for (var i = 0, n = bones.length; i < n; i++) {
				var bone = bones[i];
				if (bone.data.name == boneName)
					return bone;
			}
			return null;
		};
		Skeleton.prototype.findBoneIndex = function (boneName) {
			if (boneName == null)
				throw new Error("boneName cannot be null.");
			var bones = this.bones;
			for (var i = 0, n = bones.length; i < n; i++)
				if (bones[i].data.name == boneName)
					return i;
			return -1;
		};
		Skeleton.prototype.findSlot = function (slotName) {
			if (slotName == null)
				throw new Error("slotName cannot be null.");
			var slots = this.slots;
			for (var i = 0, n = slots.length; i < n; i++) {
				var slot = slots[i];
				if (slot.data.name == slotName)
					return slot;
			}
			return null;
		};
		Skeleton.prototype.findSlotIndex = function (slotName) {
			if (slotName == null)
				throw new Error("slotName cannot be null.");
			var slots = this.slots;
			for (var i = 0, n = slots.length; i < n; i++)
				if (slots[i].data.name == slotName)
					return i;
			return -1;
		};
		Skeleton.prototype.setSkinByName = function (skinName) {
			var skin = this.data.findSkin(skinName);
			if (skin == null)
				throw new Error("Skin not found: " + skinName);
			this.setSkin(skin);
		};
		Skeleton.prototype.setSkin = function (newSkin) {
			if (newSkin != null) {
				if (this.skin != null)
					newSkin.attachAll(this, this.skin);
				else {
					var slots = this.slots;
					for (var i = 0, n = slots.length; i < n; i++) {
						var slot = slots[i];
						var name_1 = slot.data.attachmentName;
						if (name_1 != null) {
							var attachment = newSkin.getAttachment(i, name_1);
							if (attachment != null)
								slot.setAttachment(attachment);
						}
					}
				}
			}
			this.skin = newSkin;
		};
		Skeleton.prototype.getAttachmentByName = function (slotName, attachmentName) {
			return this.getAttachment(this.data.findSlotIndex(slotName), attachmentName);
		};
		Skeleton.prototype.getAttachment = function (slotIndex, attachmentName) {
			if (attachmentName == null)
				throw new Error("attachmentName cannot be null.");
			if (this.skin != null) {
				var attachment = this.skin.getAttachment(slotIndex, attachmentName);
				if (attachment != null)
					return attachment;
			}
			if (this.data.defaultSkin != null)
				return this.data.defaultSkin.getAttachment(slotIndex, attachmentName);
			return null;
		};
		Skeleton.prototype.setAttachment = function (slotName, attachmentName) {
			if (slotName == null)
				throw new Error("slotName cannot be null.");
			var slots = this.slots;
			for (var i = 0, n = slots.length; i < n; i++) {
				var slot = slots[i];
				if (slot.data.name == slotName) {
					var attachment = null;
					if (attachmentName != null) {
						attachment = this.getAttachment(i, attachmentName);
						if (attachment == null)
							throw new Error("Attachment not found: " + attachmentName + ", for slot: " + slotName);
					}
					slot.setAttachment(attachment);
					return;
				}
			}
			throw new Error("Slot not found: " + slotName);
		};
		Skeleton.prototype.findIkConstraint = function (constraintName) {
			if (constraintName == null)
				throw new Error("constraintName cannot be null.");
			var ikConstraints = this.ikConstraints;
			for (var i = 0, n = ikConstraints.length; i < n; i++) {
				var ikConstraint = ikConstraints[i];
				if (ikConstraint.data.name == constraintName)
					return ikConstraint;
			}
			return null;
		};
		Skeleton.prototype.findTransformConstraint = function (constraintName) {
			if (constraintName == null)
				throw new Error("constraintName cannot be null.");
			var transformConstraints = this.transformConstraints;
			for (var i = 0, n = transformConstraints.length; i < n; i++) {
				var constraint = transformConstraints[i];
				if (constraint.data.name == constraintName)
					return constraint;
			}
			return null;
		};
		Skeleton.prototype.findPathConstraint = function (constraintName) {
			if (constraintName == null)
				throw new Error("constraintName cannot be null.");
			var pathConstraints = this.pathConstraints;
			for (var i = 0, n = pathConstraints.length; i < n; i++) {
				var constraint = pathConstraints[i];
				if (constraint.data.name == constraintName)
					return constraint;
			}
			return null;
		};
		Skeleton.prototype.getBounds = function (offset, size, temp) {
			if (offset == null)
				throw new Error("offset cannot be null.");
			if (size == null)
				throw new Error("size cannot be null.");
			var drawOrder = this.drawOrder;
			var minX = Number.POSITIVE_INFINITY, minY = Number.POSITIVE_INFINITY, maxX = Number.NEGATIVE_INFINITY, maxY = Number.NEGATIVE_INFINITY;
			for (var i = 0, n = drawOrder.length; i < n; i++) {
				var slot = drawOrder[i];
				var verticesLength = 0;
				var vertices = null;
				var attachment = slot.getAttachment();
				if (attachment instanceof spine.RegionAttachment) {
					verticesLength = 8;
					vertices = spine.Utils.setArraySize(temp, verticesLength, 0);
					attachment.computeWorldVertices(slot.bone, vertices, 0, 2);
				}
				else if (attachment instanceof spine.MeshAttachment) {
					var mesh = attachment;
					verticesLength = mesh.worldVerticesLength;
					vertices = spine.Utils.setArraySize(temp, verticesLength, 0);
					mesh.computeWorldVertices(slot, 0, verticesLength, vertices, 0, 2);
				}
				if (vertices != null) {
					for (var ii = 0, nn = vertices.length; ii < nn; ii += 2) {
						var x = vertices[ii], y = vertices[ii + 1];
						minX = Math.min(minX, x);
						minY = Math.min(minY, y);
						maxX = Math.max(maxX, x);
						maxY = Math.max(maxY, y);
					}
				}
			}
			offset.set(minX, minY);
			size.set(maxX - minX, maxY - minY);
		};
		Skeleton.prototype.update = function (delta) {
			this.time += delta;
		};
		return Skeleton;
	}());
	spine.Skeleton = Skeleton;
})(spine || (spine = {}));
var spine;
(function (spine) {
	var SkeletonBounds = (function () {
		function SkeletonBounds() {
			this.minX = 0;
			this.minY = 0;
			this.maxX = 0;
			this.maxY = 0;
			this.boundingBoxes = new Array();
			this.polygons = new Array();
			this.polygonPool = new spine.Pool(function () {
				return spine.Utils.newFloatArray(16);
			});
		}
		SkeletonBounds.prototype.update = function (skeleton, updateAabb) {
			if (skeleton == null)
				throw new Error("skeleton cannot be null.");
			var boundingBoxes = this.boundingBoxes;
			var polygons = this.polygons;
			var polygonPool = this.polygonPool;
			var slots = skeleton.slots;
			var slotCount = slots.length;
			boundingBoxes.length = 0;
			polygonPool.freeAll(polygons);
			polygons.length = 0;
			for (var i = 0; i < slotCount; i++) {
				var slot = slots[i];
				var attachment = slot.getAttachment();
				if (attachment instanceof spine.BoundingBoxAttachment) {
					var boundingBox = attachment;
					boundingBoxes.push(boundingBox);
					var polygon = polygonPool.obtain();
					if (polygon.length != boundingBox.worldVerticesLength) {
						polygon = spine.Utils.newFloatArray(boundingBox.worldVerticesLength);
					}
					polygons.push(polygon);
					boundingBox.computeWorldVertices(slot, 0, boundingBox.worldVerticesLength, polygon, 0, 2);
				}
			}
			if (updateAabb) {
				this.aabbCompute();
			}
			else {
				this.minX = Number.POSITIVE_INFINITY;
				this.minY = Number.POSITIVE_INFINITY;
				this.maxX = Number.NEGATIVE_INFINITY;
				this.maxY = Number.NEGATIVE_INFINITY;
			}
		};
		SkeletonBounds.prototype.aabbCompute = function () {
			var minX = Number.POSITIVE_INFINITY, minY = Number.POSITIVE_INFINITY, maxX = Number.NEGATIVE_INFINITY, maxY = Number.NEGATIVE_INFINITY;
			var polygons = this.polygons;
			for (var i = 0, n = polygons.length; i < n; i++) {
				var polygon = polygons[i];
				var vertices = polygon;
				for (var ii = 0, nn = polygon.length; ii < nn; ii += 2) {
					var x = vertices[ii];
					var y = vertices[ii + 1];
					minX = Math.min(minX, x);
					minY = Math.min(minY, y);
					maxX = Math.max(maxX, x);
					maxY = Math.max(maxY, y);
				}
			}
			this.minX = minX;
			this.minY = minY;
			this.maxX = maxX;
			this.maxY = maxY;
		};
		SkeletonBounds.prototype.aabbContainsPoint = function (x, y) {
			return x >= this.minX && x <= this.maxX && y >= this.minY && y <= this.maxY;
		};
		SkeletonBounds.prototype.aabbIntersectsSegment = function (x1, y1, x2, y2) {
			var minX = this.minX;
			var minY = this.minY;
			var maxX = this.maxX;
			var maxY = this.maxY;
			if ((x1 <= minX && x2 <= minX) || (y1 <= minY && y2 <= minY) || (x1 >= maxX && x2 >= maxX) || (y1 >= maxY && y2 >= maxY))
				return false;
			var m = (y2 - y1) / (x2 - x1);
			var y = m * (minX - x1) + y1;
			if (y > minY && y < maxY)
				return true;
			y = m * (maxX - x1) + y1;
			if (y > minY && y < maxY)
				return true;
			var x = (minY - y1) / m + x1;
			if (x > minX && x < maxX)
				return true;
			x = (maxY - y1) / m + x1;
			if (x > minX && x < maxX)
				return true;
			return false;
		};
		SkeletonBounds.prototype.aabbIntersectsSkeleton = function (bounds) {
			return this.minX < bounds.maxX && this.maxX > bounds.minX && this.minY < bounds.maxY && this.maxY > bounds.minY;
		};
		SkeletonBounds.prototype.containsPoint = function (x, y) {
			var polygons = this.polygons;
			for (var i = 0, n = polygons.length; i < n; i++)
				if (this.containsPointPolygon(polygons[i], x, y))
					return this.boundingBoxes[i];
			return null;
		};
		SkeletonBounds.prototype.containsPointPolygon = function (polygon, x, y) {
			var vertices = polygon;
			var nn = polygon.length;
			var prevIndex = nn - 2;
			var inside = false;
			for (var ii = 0; ii < nn; ii += 2) {
				var vertexY = vertices[ii + 1];
				var prevY = vertices[prevIndex + 1];
				if ((vertexY < y && prevY >= y) || (prevY < y && vertexY >= y)) {
					var vertexX = vertices[ii];
					if (vertexX + (y - vertexY) / (prevY - vertexY) * (vertices[prevIndex] - vertexX) < x)
						inside = !inside;
				}
				prevIndex = ii;
			}
			return inside;
		};
		SkeletonBounds.prototype.intersectsSegment = function (x1, y1, x2, y2) {
			var polygons = this.polygons;
			for (var i = 0, n = polygons.length; i < n; i++)
				if (this.intersectsSegmentPolygon(polygons[i], x1, y1, x2, y2))
					return this.boundingBoxes[i];
			return null;
		};
		SkeletonBounds.prototype.intersectsSegmentPolygon = function (polygon, x1, y1, x2, y2) {
			var vertices = polygon;
			var nn = polygon.length;
			var width12 = x1 - x2, height12 = y1 - y2;
			var det1 = x1 * y2 - y1 * x2;
			var x3 = vertices[nn - 2], y3 = vertices[nn - 1];
			for (var ii = 0; ii < nn; ii += 2) {
				var x4 = vertices[ii], y4 = vertices[ii + 1];
				var det2 = x3 * y4 - y3 * x4;
				var width34 = x3 - x4, height34 = y3 - y4;
				var det3 = width12 * height34 - height12 * width34;
				var x = (det1 * width34 - width12 * det2) / det3;
				if (((x >= x3 && x <= x4) || (x >= x4 && x <= x3)) && ((x >= x1 && x <= x2) || (x >= x2 && x <= x1))) {
					var y = (det1 * height34 - height12 * det2) / det3;
					if (((y >= y3 && y <= y4) || (y >= y4 && y <= y3)) && ((y >= y1 && y <= y2) || (y >= y2 && y <= y1)))
						return true;
				}
				x3 = x4;
				y3 = y4;
			}
			return false;
		};
		SkeletonBounds.prototype.getPolygon = function (boundingBox) {
			if (boundingBox == null)
				throw new Error("boundingBox cannot be null.");
			var index = this.boundingBoxes.indexOf(boundingBox);
			return index == -1 ? null : this.polygons[index];
		};
		SkeletonBounds.prototype.getWidth = function () {
			return this.maxX - this.minX;
		};
		SkeletonBounds.prototype.getHeight = function () {
			return this.maxY - this.minY;
		};
		return SkeletonBounds;
	}());
	spine.SkeletonBounds = SkeletonBounds;
})(spine || (spine = {}));
var spine;
(function (spine) {
	var SkeletonClipping = (function () {
		function SkeletonClipping() {
			this.triangulator = new spine.Triangulator();
			this.clippingPolygon = new Array();
			this.clipOutput = new Array();
			this.clippedVertices = new Array();
			this.clippedTriangles = new Array();
			this.scratch = new Array();
		}
		SkeletonClipping.prototype.clipStart = function (slot, clip) {
			if (this.clipAttachment != null)
				return 0;
			this.clipAttachment = clip;
			var n = clip.worldVerticesLength;
			var vertices = spine.Utils.setArraySize(this.clippingPolygon, n);
			clip.computeWorldVertices(slot, 0, n, vertices, 0, 2);
			var clippingPolygon = this.clippingPolygon;
			SkeletonClipping.makeClockwise(clippingPolygon);
			var clippingPolygons = this.clippingPolygons = this.triangulator.decompose(clippingPolygon, this.triangulator.triangulate(clippingPolygon));
			for (var i = 0, n_1 = clippingPolygons.length; i < n_1; i++) {
				var polygon = clippingPolygons[i];
				SkeletonClipping.makeClockwise(polygon);
				polygon.push(polygon[0]);
				polygon.push(polygon[1]);
			}
			return clippingPolygons.length;
		};
		SkeletonClipping.prototype.clipEndWithSlot = function (slot) {
			if (this.clipAttachment != null && this.clipAttachment.endSlot == slot.data)
				this.clipEnd();
		};
		SkeletonClipping.prototype.clipEnd = function () {
			if (this.clipAttachment == null)
				return;
			this.clipAttachment = null;
			this.clippingPolygons = null;
			this.clippedVertices.length = 0;
			this.clippedTriangles.length = 0;
			this.clippingPolygon.length = 0;
		};
		SkeletonClipping.prototype.isClipping = function () {
			return this.clipAttachment != null;
		};
		SkeletonClipping.prototype.clipTriangles = function (vertices, verticesLength, triangles, trianglesLength, uvs, light, dark, twoColor) {
			var clipOutput = this.clipOutput, clippedVertices = this.clippedVertices;
			var clippedTriangles = this.clippedTriangles;
			var polygons = this.clippingPolygons;
			var polygonsCount = this.clippingPolygons.length;
			var vertexSize = twoColor ? 12 : 8;
			var index = 0;
			clippedVertices.length = 0;
			clippedTriangles.length = 0;
			outer: for (var i = 0; i < trianglesLength; i += 3) {
				var vertexOffset = triangles[i] << 1;
				var x1 = vertices[vertexOffset], y1 = vertices[vertexOffset + 1];
				var u1 = uvs[vertexOffset], v1 = uvs[vertexOffset + 1];
				vertexOffset = triangles[i + 1] << 1;
				var x2 = vertices[vertexOffset], y2 = vertices[vertexOffset + 1];
				var u2 = uvs[vertexOffset], v2 = uvs[vertexOffset + 1];
				vertexOffset = triangles[i + 2] << 1;
				var x3 = vertices[vertexOffset], y3 = vertices[vertexOffset + 1];
				var u3 = uvs[vertexOffset], v3 = uvs[vertexOffset + 1];
				for (var p = 0; p < polygonsCount; p++) {
					var s = clippedVertices.length;
					if (this.clip(x1, y1, x2, y2, x3, y3, polygons[p], clipOutput)) {
						var clipOutputLength = clipOutput.length;
						if (clipOutputLength == 0)
							continue;
						var d0 = y2 - y3, d1 = x3 - x2, d2 = x1 - x3, d4 = y3 - y1;
						var d = 1 / (d0 * d2 + d1 * (y1 - y3));
						var clipOutputCount = clipOutputLength >> 1;
						var clipOutputItems = this.clipOutput;
						var clippedVerticesItems = spine.Utils.setArraySize(clippedVertices, s + clipOutputCount * vertexSize);
						for (var ii = 0; ii < clipOutputLength; ii += 2) {
							var x = clipOutputItems[ii], y = clipOutputItems[ii + 1];
							clippedVerticesItems[s] = x;
							clippedVerticesItems[s + 1] = y;
							clippedVerticesItems[s + 2] = light.r;
							clippedVerticesItems[s + 3] = light.g;
							clippedVerticesItems[s + 4] = light.b;
							clippedVerticesItems[s + 5] = light.a;
							var c0 = x - x3, c1 = y - y3;
							var a = (d0 * c0 + d1 * c1) * d;
							var b = (d4 * c0 + d2 * c1) * d;
							var c = 1 - a - b;
							clippedVerticesItems[s + 6] = u1 * a + u2 * b + u3 * c;
							clippedVerticesItems[s + 7] = v1 * a + v2 * b + v3 * c;
							if (twoColor) {
								clippedVerticesItems[s + 8] = dark.r;
								clippedVerticesItems[s + 9] = dark.g;
								clippedVerticesItems[s + 10] = dark.b;
								clippedVerticesItems[s + 11] = dark.a;
							}
							s += vertexSize;
						}
						s = clippedTriangles.length;
						var clippedTrianglesItems = spine.Utils.setArraySize(clippedTriangles, s + 3 * (clipOutputCount - 2));
						clipOutputCount--;
						for (var ii = 1; ii < clipOutputCount; ii++) {
							clippedTrianglesItems[s] = index;
							clippedTrianglesItems[s + 1] = (index + ii);
							clippedTrianglesItems[s + 2] = (index + ii + 1);
							s += 3;
						}
						index += clipOutputCount + 1;
					}
					else {
						var clippedVerticesItems = spine.Utils.setArraySize(clippedVertices, s + 3 * vertexSize);
						clippedVerticesItems[s] = x1;
						clippedVerticesItems[s + 1] = y1;
						clippedVerticesItems[s + 2] = light.r;
						clippedVerticesItems[s + 3] = light.g;
						clippedVerticesItems[s + 4] = light.b;
						clippedVerticesItems[s + 5] = light.a;
						if (!twoColor) {
							clippedVerticesItems[s + 6] = u1;
							clippedVerticesItems[s + 7] = v1;
							clippedVerticesItems[s + 8] = x2;
							clippedVerticesItems[s + 9] = y2;
							clippedVerticesItems[s + 10] = light.r;
							clippedVerticesItems[s + 11] = light.g;
							clippedVerticesItems[s + 12] = light.b;
							clippedVerticesItems[s + 13] = light.a;
							clippedVerticesItems[s + 14] = u2;
							clippedVerticesItems[s + 15] = v2;
							clippedVerticesItems[s + 16] = x3;
							clippedVerticesItems[s + 17] = y3;
							clippedVerticesItems[s + 18] = light.r;
							clippedVerticesItems[s + 19] = light.g;
							clippedVerticesItems[s + 20] = light.b;
							clippedVerticesItems[s + 21] = light.a;
							clippedVerticesItems[s + 22] = u3;
							clippedVerticesItems[s + 23] = v3;
						}
						else {
							clippedVerticesItems[s + 6] = u1;
							clippedVerticesItems[s + 7] = v1;
							clippedVerticesItems[s + 8] = dark.r;
							clippedVerticesItems[s + 9] = dark.g;
							clippedVerticesItems[s + 10] = dark.b;
							clippedVerticesItems[s + 11] = dark.a;
							clippedVerticesItems[s + 12] = x2;
							clippedVerticesItems[s + 13] = y2;
							clippedVerticesItems[s + 14] = light.r;
							clippedVerticesItems[s + 15] = light.g;
							clippedVerticesItems[s + 16] = light.b;
							clippedVerticesItems[s + 17] = light.a;
							clippedVerticesItems[s + 18] = u2;
							clippedVerticesItems[s + 19] = v2;
							clippedVerticesItems[s + 20] = dark.r;
							clippedVerticesItems[s + 21] = dark.g;
							clippedVerticesItems[s + 22] = dark.b;
							clippedVerticesItems[s + 23] = dark.a;
							clippedVerticesItems[s + 24] = x3;
							clippedVerticesItems[s + 25] = y3;
							clippedVerticesItems[s + 26] = light.r;
							clippedVerticesItems[s + 27] = light.g;
							clippedVerticesItems[s + 28] = light.b;
							clippedVerticesItems[s + 29] = light.a;
							clippedVerticesItems[s + 30] = u3;
							clippedVerticesItems[s + 31] = v3;
							clippedVerticesItems[s + 32] = dark.r;
							clippedVerticesItems[s + 33] = dark.g;
							clippedVerticesItems[s + 34] = dark.b;
							clippedVerticesItems[s + 35] = dark.a;
						}
						s = clippedTriangles.length;
						var clippedTrianglesItems = spine.Utils.setArraySize(clippedTriangles, s + 3);
						clippedTrianglesItems[s] = index;
						clippedTrianglesItems[s + 1] = (index + 1);
						clippedTrianglesItems[s + 2] = (index + 2);
						index += 3;
						continue outer;
					}
				}
			}
		};
		SkeletonClipping.prototype.clip = function (x1, y1, x2, y2, x3, y3, clippingArea, output) {
			var originalOutput = output;
			var clipped = false;
			var input = null;
			if (clippingArea.length % 4 >= 2) {
				input = output;
				output = this.scratch;
			}
			else
				input = this.scratch;
			input.length = 0;
			input.push(x1);
			input.push(y1);
			input.push(x2);
			input.push(y2);
			input.push(x3);
			input.push(y3);
			input.push(x1);
			input.push(y1);
			output.length = 0;
			var clippingVertices = clippingArea;
			var clippingVerticesLast = clippingArea.length - 4;
			for (var i = 0;; i += 2) {
				var edgeX = clippingVertices[i], edgeY = clippingVertices[i + 1];
				var edgeX2 = clippingVertices[i + 2], edgeY2 = clippingVertices[i + 3];
				var deltaX = edgeX - edgeX2, deltaY = edgeY - edgeY2;
				var inputVertices = input;
				var inputVerticesLength = input.length - 2, outputStart = output.length;
				for (var ii = 0; ii < inputVerticesLength; ii += 2) {
					var inputX = inputVertices[ii], inputY = inputVertices[ii + 1];
					var inputX2 = inputVertices[ii + 2], inputY2 = inputVertices[ii + 3];
					var side2 = deltaX * (inputY2 - edgeY2) - deltaY * (inputX2 - edgeX2) > 0;
					if (deltaX * (inputY - edgeY2) - deltaY * (inputX - edgeX2) > 0) {
						if (side2) {
							output.push(inputX2);
							output.push(inputY2);
							continue;
						}
						var c0 = inputY2 - inputY, c2 = inputX2 - inputX;
						var ua = (c2 * (edgeY - inputY) - c0 * (edgeX - inputX)) / (c0 * (edgeX2 - edgeX) - c2 * (edgeY2 - edgeY));
						output.push(edgeX + (edgeX2 - edgeX) * ua);
						output.push(edgeY + (edgeY2 - edgeY) * ua);
					}
					else if (side2) {
						var c0 = inputY2 - inputY, c2 = inputX2 - inputX;
						var ua = (c2 * (edgeY - inputY) - c0 * (edgeX - inputX)) / (c0 * (edgeX2 - edgeX) - c2 * (edgeY2 - edgeY));
						output.push(edgeX + (edgeX2 - edgeX) * ua);
						output.push(edgeY + (edgeY2 - edgeY) * ua);
						output.push(inputX2);
						output.push(inputY2);
					}
					clipped = true;
				}
				if (outputStart == output.length) {
					originalOutput.length = 0;
					return true;
				}
				output.push(output[0]);
				output.push(output[1]);
				if (i == clippingVerticesLast)
					break;
				var temp = output;
				output = input;
				output.length = 0;
				input = temp;
			}
			if (originalOutput != output) {
				originalOutput.length = 0;
				for (var i = 0, n = output.length - 2; i < n; i++)
					originalOutput[i] = output[i];
			}
			else
				originalOutput.length = originalOutput.length - 2;
			return clipped;
		};
		SkeletonClipping.makeClockwise = function (polygon) {
			var vertices = polygon;
			var verticeslength = polygon.length;
			var area = vertices[verticeslength - 2] * vertices[1] - vertices[0] * vertices[verticeslength - 1], p1x = 0, p1y = 0, p2x = 0, p2y = 0;
			for (var i = 0, n = verticeslength - 3; i < n; i += 2) {
				p1x = vertices[i];
				p1y = vertices[i + 1];
				p2x = vertices[i + 2];
				p2y = vertices[i + 3];
				area += p1x * p2y - p2x * p1y;
			}
			if (area < 0)
				return;
			for (var i = 0, lastX = verticeslength - 2, n = verticeslength >> 1; i < n; i += 2) {
				var x = vertices[i], y = vertices[i + 1];
				var other = lastX - i;
				vertices[i] = vertices[other];
				vertices[i + 1] = vertices[other + 1];
				vertices[other] = x;
				vertices[other + 1] = y;
			}
		};
		return SkeletonClipping;
	}());
	spine.SkeletonClipping = SkeletonClipping;
})(spine || (spine = {}));
var spine;
(function (spine) {
	var SkeletonData = (function () {
		function SkeletonData() {
			this.bones = new Array();
			this.slots = new Array();
			this.skins = new Array();
			this.events = new Array();
			this.animations = new Array();
			this.ikConstraints = new Array();
			this.transformConstraints = new Array();
			this.pathConstraints = new Array();
			this.fps = 0;
		}
		SkeletonData.prototype.findBone = function (boneName) {
			if (boneName == null)
				throw new Error("boneName cannot be null.");
			var bones = this.bones;
			for (var i = 0, n = bones.length; i < n; i++) {
				var bone = bones[i];
				if (bone.name == boneName)
					return bone;
			}
			return null;
		};
		SkeletonData.prototype.findBoneIndex = function (boneName) {
			if (boneName == null)
				throw new Error("boneName cannot be null.");
			var bones = this.bones;
			for (var i = 0, n = bones.length; i < n; i++)
				if (bones[i].name == boneName)
					return i;
			return -1;
		};
		SkeletonData.prototype.findSlot = function (slotName) {
			if (slotName == null)
				throw new Error("slotName cannot be null.");
			var slots = this.slots;
			for (var i = 0, n = slots.length; i < n; i++) {
				var slot = slots[i];
				if (slot.name == slotName)
					return slot;
			}
			return null;
		};
		SkeletonData.prototype.findSlotIndex = function (slotName) {
			if (slotName == null)
				throw new Error("slotName cannot be null.");
			var slots = this.slots;
			for (var i = 0, n = slots.length; i < n; i++)
				if (slots[i].name == slotName)
					return i;
			return -1;
		};
		SkeletonData.prototype.findSkin = function (skinName) {
			if (skinName == null)
				throw new Error("skinName cannot be null.");
			var skins = this.skins;
			for (var i = 0, n = skins.length; i < n; i++) {
				var skin = skins[i];
				if (skin.name == skinName)
					return skin;
			}
			return null;
		};
		SkeletonData.prototype.findEvent = function (eventDataName) {
			if (eventDataName == null)
				throw new Error("eventDataName cannot be null.");
			var events = this.events;
			for (var i = 0, n = events.length; i < n; i++) {
				var event_4 = events[i];
				if (event_4.name == eventDataName)
					return event_4;
			}
			return null;
		};
		SkeletonData.prototype.findAnimation = function (animationName) {
			if (animationName == null)
				throw new Error("animationName cannot be null.");
			var animations = this.animations;
			for (var i = 0, n = animations.length; i < n; i++) {
				var animation = animations[i];
				if (animation.name == animationName)
					return animation;
			}
			return null;
		};
		SkeletonData.prototype.findIkConstraint = function (constraintName) {
			if (constraintName == null)
				throw new Error("constraintName cannot be null.");
			var ikConstraints = this.ikConstraints;
			for (var i = 0, n = ikConstraints.length; i < n; i++) {
				var constraint = ikConstraints[i];
				if (constraint.name == constraintName)
					return constraint;
			}
			return null;
		};
		SkeletonData.prototype.findTransformConstraint = function (constraintName) {
			if (constraintName == null)
				throw new Error("constraintName cannot be null.");
			var transformConstraints = this.transformConstraints;
			for (var i = 0, n = transformConstraints.length; i < n; i++) {
				var constraint = transformConstraints[i];
				if (constraint.name == constraintName)
					return constraint;
			}
			return null;
		};
		SkeletonData.prototype.findPathConstraint = function (constraintName) {
			if (constraintName == null)
				throw new Error("constraintName cannot be null.");
			var pathConstraints = this.pathConstraints;
			for (var i = 0, n = pathConstraints.length; i < n; i++) {
				var constraint = pathConstraints[i];
				if (constraint.name == constraintName)
					return constraint;
			}
			return null;
		};
		SkeletonData.prototype.findPathConstraintIndex = function (pathConstraintName) {
			if (pathConstraintName == null)
				throw new Error("pathConstraintName cannot be null.");
			var pathConstraints = this.pathConstraints;
			for (var i = 0, n = pathConstraints.length; i < n; i++)
				if (pathConstraints[i].name == pathConstraintName)
					return i;
			return -1;
		};
		return SkeletonData;
	}());
	spine.SkeletonData = SkeletonData;
})(spine || (spine = {}));
var spine;
(function (spine) {
	var SkeletonJson = (function () {
		function SkeletonJson(attachmentLoader) {
			this.scale = 1;
			this.linkedMeshes = new Array();
			this.attachmentLoader = attachmentLoader;
		}
		SkeletonJson.prototype.readSkeletonData = function (json) {
			var scale = this.scale;
			var skeletonData = new spine.SkeletonData();
			var root = typeof (json) === "string" ? JSON.parse(json) : json;
			var skeletonMap = root.skeleton;
			if (skeletonMap != null) {
				skeletonData.hash = skeletonMap.hash;
				skeletonData.version = skeletonMap.spine;
				skeletonData.width = skeletonMap.width;
				skeletonData.height = skeletonMap.height;
				skeletonData.fps = skeletonMap.fps;
				skeletonData.imagesPath = skeletonMap.images;
			}
			if (root.bones) {
				for (var i = 0; i < root.bones.length; i++) {
					var boneMap = root.bones[i];
					var parent_2 = null;
					var parentName = this.getValue(boneMap, "parent", null);
					if (parentName != null) {
						parent_2 = skeletonData.findBone(parentName);
						if (parent_2 == null)
							throw new Error("Parent bone not found: " + parentName);
					}
					var data = new spine.BoneData(skeletonData.bones.length, boneMap.name, parent_2);
					data.length = this.getValue(boneMap, "length", 0) * scale;
					data.x = this.getValue(boneMap, "x", 0) * scale;
					data.y = this.getValue(boneMap, "y", 0) * scale;
					data.rotation = this.getValue(boneMap, "rotation", 0);
					data.scaleX = this.getValue(boneMap, "scaleX", 1);
					data.scaleY = this.getValue(boneMap, "scaleY", 1);
					data.shearX = this.getValue(boneMap, "shearX", 0);
					data.shearY = this.getValue(boneMap, "shearY", 0);
					data.transformMode = SkeletonJson.transformModeFromString(this.getValue(boneMap, "transform", "normal"));
					skeletonData.bones.push(data);
				}
			}
			if (root.slots) {
				for (var i = 0; i < root.slots.length; i++) {
					var slotMap = root.slots[i];
					var slotName = slotMap.name;
					var boneName = slotMap.bone;
					var boneData = skeletonData.findBone(boneName);
					if (boneData == null)
						throw new Error("Slot bone not found: " + boneName);
					var data = new spine.SlotData(skeletonData.slots.length, slotName, boneData);
					var color = this.getValue(slotMap, "color", null);
					if (color != null)
						data.color.setFromString(color);
					var dark = this.getValue(slotMap, "dark", null);
					if (dark != null) {
						data.darkColor = new spine.Color(1, 1, 1, 1);
						data.darkColor.setFromString(dark);
					}
					data.attachmentName = this.getValue(slotMap, "attachment", null);
					data.blendMode = SkeletonJson.blendModeFromString(this.getValue(slotMap, "blend", "normal"));
					skeletonData.slots.push(data);
				}
			}
			if (root.ik) {
				for (var i = 0; i < root.ik.length; i++) {
					var constraintMap = root.ik[i];
					var data = new spine.IkConstraintData(constraintMap.name);
					data.order = this.getValue(constraintMap, "order", 0);
					for (var j = 0; j < constraintMap.bones.length; j++) {
						var boneName = constraintMap.bones[j];
						var bone = skeletonData.findBone(boneName);
						if (bone == null)
							throw new Error("IK bone not found: " + boneName);
						data.bones.push(bone);
					}
					var targetName = constraintMap.target;
					data.target = skeletonData.findBone(targetName);
					if (data.target == null)
						throw new Error("IK target bone not found: " + targetName);
					data.bendDirection = this.getValue(constraintMap, "bendPositive", true) ? 1 : -1;
					data.mix = this.getValue(constraintMap, "mix", 1);
					skeletonData.ikConstraints.push(data);
				}
			}
			if (root.transform) {
				for (var i = 0; i < root.transform.length; i++) {
					var constraintMap = root.transform[i];
					var data = new spine.TransformConstraintData(constraintMap.name);
					data.order = this.getValue(constraintMap, "order", 0);
					for (var j = 0; j < constraintMap.bones.length; j++) {
						var boneName = constraintMap.bones[j];
						var bone = skeletonData.findBone(boneName);
						if (bone == null)
							throw new Error("Transform constraint bone not found: " + boneName);
						data.bones.push(bone);
					}
					var targetName = constraintMap.target;
					data.target = skeletonData.findBone(targetName);
					if (data.target == null)
						throw new Error("Transform constraint target bone not found: " + targetName);
					data.local = this.getValue(constraintMap, "local", false);
					data.relative = this.getValue(constraintMap, "relative", false);
					data.offsetRotation = this.getValue(constraintMap, "rotation", 0);
					data.offsetX = this.getValue(constraintMap, "x", 0) * scale;
					data.offsetY = this.getValue(constraintMap, "y", 0) * scale;
					data.offsetScaleX = this.getValue(constraintMap, "scaleX", 0);
					data.offsetScaleY = this.getValue(constraintMap, "scaleY", 0);
					data.offsetShearY = this.getValue(constraintMap, "shearY", 0);
					data.rotateMix = this.getValue(constraintMap, "rotateMix", 1);
					data.translateMix = this.getValue(constraintMap, "translateMix", 1);
					data.scaleMix = this.getValue(constraintMap, "scaleMix", 1);
					data.shearMix = this.getValue(constraintMap, "shearMix", 1);
					skeletonData.transformConstraints.push(data);
				}
			}
			if (root.path) {
				for (var i = 0; i < root.path.length; i++) {
					var constraintMap = root.path[i];
					var data = new spine.PathConstraintData(constraintMap.name);
					data.order = this.getValue(constraintMap, "order", 0);
					for (var j = 0; j < constraintMap.bones.length; j++) {
						var boneName = constraintMap.bones[j];
						var bone = skeletonData.findBone(boneName);
						if (bone == null)
							throw new Error("Transform constraint bone not found: " + boneName);
						data.bones.push(bone);
					}
					var targetName = constraintMap.target;
					data.target = skeletonData.findSlot(targetName);
					if (data.target == null)
						throw new Error("Path target slot not found: " + targetName);
					data.positionMode = SkeletonJson.positionModeFromString(this.getValue(constraintMap, "positionMode", "percent"));
					data.spacingMode = SkeletonJson.spacingModeFromString(this.getValue(constraintMap, "spacingMode", "length"));
					data.rotateMode = SkeletonJson.rotateModeFromString(this.getValue(constraintMap, "rotateMode", "tangent"));
					data.offsetRotation = this.getValue(constraintMap, "rotation", 0);
					data.position = this.getValue(constraintMap, "position", 0);
					if (data.positionMode == spine.PositionMode.Fixed)
						data.position *= scale;
					data.spacing = this.getValue(constraintMap, "spacing", 0);
					if (data.spacingMode == spine.SpacingMode.Length || data.spacingMode == spine.SpacingMode.Fixed)
						data.spacing *= scale;
					data.rotateMix = this.getValue(constraintMap, "rotateMix", 1);
					data.translateMix = this.getValue(constraintMap, "translateMix", 1);
					skeletonData.pathConstraints.push(data);
				}
			}
			if (root.skins) {
				for (var skinName in root.skins) {
					var skinMap = root.skins[skinName];
					var skin = new spine.Skin(skinName);
					for (var slotName in skinMap) {
						var slotIndex = skeletonData.findSlotIndex(slotName);
						if (slotIndex == -1)
							throw new Error("Slot not found: " + slotName);
						var slotMap = skinMap[slotName];
						for (var entryName in slotMap) {
							var attachment = this.readAttachment(slotMap[entryName], skin, slotIndex, entryName, skeletonData);
							if (attachment != null)
								skin.addAttachment(slotIndex, entryName, attachment);
						}
					}
					skeletonData.skins.push(skin);
					if (skin.name == "default")
						skeletonData.defaultSkin = skin;
				}
			}
			for (var i = 0, n = this.linkedMeshes.length; i < n; i++) {
				var linkedMesh = this.linkedMeshes[i];
				var skin = linkedMesh.skin == null ? skeletonData.defaultSkin : skeletonData.findSkin(linkedMesh.skin);
				if (skin == null)
					throw new Error("Skin not found: " + linkedMesh.skin);
				var parent_3 = skin.getAttachment(linkedMesh.slotIndex, linkedMesh.parent);
				if (parent_3 == null)
					throw new Error("Parent mesh not found: " + linkedMesh.parent);
				linkedMesh.mesh.setParentMesh(parent_3);
				linkedMesh.mesh.updateUVs();
			}
			this.linkedMeshes.length = 0;
			if (root.events) {
				for (var eventName in root.events) {
					var eventMap = root.events[eventName];
					var data = new spine.EventData(eventName);
					data.intValue = this.getValue(eventMap, "int", 0);
					data.floatValue = this.getValue(eventMap, "float", 0);
					data.stringValue = this.getValue(eventMap, "string", "");
					skeletonData.events.push(data);
				}
			}
			if (root.animations) {
				for (var animationName in root.animations) {
					var animationMap = root.animations[animationName];
					this.readAnimation(animationMap, animationName, skeletonData);
				}
			}
			return skeletonData;
		};
		SkeletonJson.prototype.readAttachment = function (map, skin, slotIndex, name, skeletonData) {
			var scale = this.scale;
			name = this.getValue(map, "name", name);
			var type = this.getValue(map, "type", "region");
			switch (type) {
				case "region": {
					var path = this.getValue(map, "path", name);
					var region = this.attachmentLoader.newRegionAttachment(skin, name, path);
					if (region == null)
						return null;
					region.path = path;
					region.x = this.getValue(map, "x", 0) * scale;
					region.y = this.getValue(map, "y", 0) * scale;
					region.scaleX = this.getValue(map, "scaleX", 1);
					region.scaleY = this.getValue(map, "scaleY", 1);
					region.rotation = this.getValue(map, "rotation", 0);
					region.width = map.width * scale;
					region.height = map.height * scale;
					var color = this.getValue(map, "color", null);
					if (color != null)
						region.color.setFromString(color);
					region.updateOffset();
					return region;
				}
				case "boundingbox": {
					var box = this.attachmentLoader.newBoundingBoxAttachment(skin, name);
					if (box == null)
						return null;
					this.readVertices(map, box, map.vertexCount << 1);
					var color = this.getValue(map, "color", null);
					if (color != null)
						box.color.setFromString(color);
					return box;
				}
				case "mesh":
				case "linkedmesh": {
					var path = this.getValue(map, "path", name);
					var mesh = this.attachmentLoader.newMeshAttachment(skin, name, path);
					if (mesh == null)
						return null;
					mesh.path = path;
					var color = this.getValue(map, "color", null);
					if (color != null)
						mesh.color.setFromString(color);
					var parent_4 = this.getValue(map, "parent", null);
					if (parent_4 != null) {
						mesh.inheritDeform = this.getValue(map, "deform", true);
						this.linkedMeshes.push(new LinkedMesh(mesh, this.getValue(map, "skin", null), slotIndex, parent_4));
						return mesh;
					}
					var uvs = map.uvs;
					this.readVertices(map, mesh, uvs.length);
					mesh.triangles = map.triangles;
					mesh.regionUVs = uvs;
					mesh.updateUVs();
					mesh.hullLength = this.getValue(map, "hull", 0) * 2;
					return mesh;
				}
				case "path": {
					var path = this.attachmentLoader.newPathAttachment(skin, name);
					if (path == null)
						return null;
					path.closed = this.getValue(map, "closed", false);
					path.constantSpeed = this.getValue(map, "constantSpeed", true);
					var vertexCount = map.vertexCount;
					this.readVertices(map, path, vertexCount << 1);
					var lengths = spine.Utils.newArray(vertexCount / 3, 0);
					for (var i = 0; i < map.lengths.length; i++)
						lengths[i] = map.lengths[i] * scale;
					path.lengths = lengths;
					var color = this.getValue(map, "color", null);
					if (color != null)
						path.color.setFromString(color);
					return path;
				}
				case "point": {
					var point = this.attachmentLoader.newPointAttachment(skin, name);
					if (point == null)
						return null;
					point.x = this.getValue(map, "x", 0) * scale;
					point.y = this.getValue(map, "y", 0) * scale;
					point.rotation = this.getValue(map, "rotation", 0);
					var color = this.getValue(map, "color", null);
					if (color != null)
						point.color.setFromString(color);
					return point;
				}
				case "clipping": {
					var clip = this.attachmentLoader.newClippingAttachment(skin, name);
					if (clip == null)
						return null;
					var end = this.getValue(map, "end", null);
					if (end != null) {
						var slot = skeletonData.findSlot(end);
						if (slot == null)
							throw new Error("Clipping end slot not found: " + end);
						clip.endSlot = slot;
					}
					var vertexCount = map.vertexCount;
					this.readVertices(map, clip, vertexCount << 1);
					var color = this.getValue(map, "color", null);
					if (color != null)
						clip.color.setFromString(color);
					return clip;
				}
			}
			return null;
		};
		SkeletonJson.prototype.readVertices = function (map, attachment, verticesLength) {
			var scale = this.scale;
			attachment.worldVerticesLength = verticesLength;
			var vertices = map.vertices;
			if (verticesLength == vertices.length) {
				var scaledVertices = spine.Utils.toFloatArray(vertices);
				if (scale != 1) {
					for (var i = 0, n = vertices.length; i < n; i++)
						scaledVertices[i] *= scale;
				}
				attachment.vertices = scaledVertices;
				return;
			}
			var weights = new Array();
			var bones = new Array();
			for (var i = 0, n = vertices.length; i < n;) {
				var boneCount = vertices[i++];
				bones.push(boneCount);
				for (var nn = i + boneCount * 4; i < nn; i += 4) {
					bones.push(vertices[i]);
					weights.push(vertices[i + 1] * scale);
					weights.push(vertices[i + 2] * scale);
					weights.push(vertices[i + 3]);
				}
			}
			attachment.bones = bones;
			attachment.vertices = spine.Utils.toFloatArray(weights);
		};
		SkeletonJson.prototype.readAnimation = function (map, name, skeletonData) {
			var scale = this.scale;
			var timelines = new Array();
			var duration = 0;
			if (map.slots) {
				for (var slotName in map.slots) {
					var slotMap = map.slots[slotName];
					var slotIndex = skeletonData.findSlotIndex(slotName);
					if (slotIndex == -1)
						throw new Error("Slot not found: " + slotName);
					for (var timelineName in slotMap) {
						var timelineMap = slotMap[timelineName];
						if (timelineName == "attachment") {
							var timeline = new spine.AttachmentTimeline(timelineMap.length);
							timeline.slotIndex = slotIndex;
							var frameIndex = 0;
							for (var i = 0; i < timelineMap.length; i++) {
								var valueMap = timelineMap[i];
								timeline.setFrame(frameIndex++, valueMap.time, valueMap.name);
							}
							timelines.push(timeline);
							duration = Math.max(duration, timeline.frames[timeline.getFrameCount() - 1]);
						}
						else if (timelineName == "color") {
							var timeline = new spine.ColorTimeline(timelineMap.length);
							timeline.slotIndex = slotIndex;
							var frameIndex = 0;
							for (var i = 0; i < timelineMap.length; i++) {
								var valueMap = timelineMap[i];
								var color = new spine.Color();
								color.setFromString(valueMap.color);
								timeline.setFrame(frameIndex, valueMap.time, color.r, color.g, color.b, color.a);
								this.readCurve(valueMap, timeline, frameIndex);
								frameIndex++;
							}
							timelines.push(timeline);
							duration = Math.max(duration, timeline.frames[(timeline.getFrameCount() - 1) * spine.ColorTimeline.ENTRIES]);
						}
						else if (timelineName == "twoColor") {
							var timeline = new spine.TwoColorTimeline(timelineMap.length);
							timeline.slotIndex = slotIndex;
							var frameIndex = 0;
							for (var i = 0; i < timelineMap.length; i++) {
								var valueMap = timelineMap[i];
								var light = new spine.Color();
								var dark = new spine.Color();
								light.setFromString(valueMap.light);
								dark.setFromString(valueMap.dark);
								timeline.setFrame(frameIndex, valueMap.time, light.r, light.g, light.b, light.a, dark.r, dark.g, dark.b);
								this.readCurve(valueMap, timeline, frameIndex);
								frameIndex++;
							}
							timelines.push(timeline);
							duration = Math.max(duration, timeline.frames[(timeline.getFrameCount() - 1) * spine.TwoColorTimeline.ENTRIES]);
						}
						else
							throw new Error("Invalid timeline type for a slot: " + timelineName + " (" + slotName + ")");
					}
				}
			}
			if (map.bones) {
				for (var boneName in map.bones) {
					var boneMap = map.bones[boneName];
					var boneIndex = skeletonData.findBoneIndex(boneName);
					if (boneIndex == -1)
						throw new Error("Bone not found: " + boneName);
					for (var timelineName in boneMap) {
						var timelineMap = boneMap[timelineName];
						if (timelineName === "rotate") {
							var timeline = new spine.RotateTimeline(timelineMap.length);
							timeline.boneIndex = boneIndex;
							var frameIndex = 0;
							for (var i = 0; i < timelineMap.length; i++) {
								var valueMap = timelineMap[i];
								timeline.setFrame(frameIndex, valueMap.time, valueMap.angle);
								this.readCurve(valueMap, timeline, frameIndex);
								frameIndex++;
							}
							timelines.push(timeline);
							duration = Math.max(duration, timeline.frames[(timeline.getFrameCount() - 1) * spine.RotateTimeline.ENTRIES]);
						}
						else if (timelineName === "translate" || timelineName === "scale" || timelineName === "shear") {
							var timeline = null;
							var timelineScale = 1;
							if (timelineName === "scale")
								timeline = new spine.ScaleTimeline(timelineMap.length);
							else if (timelineName === "shear")
								timeline = new spine.ShearTimeline(timelineMap.length);
							else {
								timeline = new spine.TranslateTimeline(timelineMap.length);
								timelineScale = scale;
							}
							timeline.boneIndex = boneIndex;
							var frameIndex = 0;
							for (var i = 0; i < timelineMap.length; i++) {
								var valueMap = timelineMap[i];
								var x = this.getValue(valueMap, "x", 0), y = this.getValue(valueMap, "y", 0);
								timeline.setFrame(frameIndex, valueMap.time, x * timelineScale, y * timelineScale);
								this.readCurve(valueMap, timeline, frameIndex);
								frameIndex++;
							}
							timelines.push(timeline);
							duration = Math.max(duration, timeline.frames[(timeline.getFrameCount() - 1) * spine.TranslateTimeline.ENTRIES]);
						}
						else
							throw new Error("Invalid timeline type for a bone: " + timelineName + " (" + boneName + ")");
					}
				}
			}
			if (map.ik) {
				for (var constraintName in map.ik) {
					var constraintMap = map.ik[constraintName];
					var constraint = skeletonData.findIkConstraint(constraintName);
					var timeline = new spine.IkConstraintTimeline(constraintMap.length);
					timeline.ikConstraintIndex = skeletonData.ikConstraints.indexOf(constraint);
					var frameIndex = 0;
					for (var i = 0; i < constraintMap.length; i++) {
						var valueMap = constraintMap[i];
						timeline.setFrame(frameIndex, valueMap.time, this.getValue(valueMap, "mix", 1), this.getValue(valueMap, "bendPositive", true) ? 1 : -1);
						this.readCurve(valueMap, timeline, frameIndex);
						frameIndex++;
					}
					timelines.push(timeline);
					duration = Math.max(duration, timeline.frames[(timeline.getFrameCount() - 1) * spine.IkConstraintTimeline.ENTRIES]);
				}
			}
			if (map.transform) {
				for (var constraintName in map.transform) {
					var constraintMap = map.transform[constraintName];
					var constraint = skeletonData.findTransformConstraint(constraintName);
					var timeline = new spine.TransformConstraintTimeline(constraintMap.length);
					timeline.transformConstraintIndex = skeletonData.transformConstraints.indexOf(constraint);
					var frameIndex = 0;
					for (var i = 0; i < constraintMap.length; i++) {
						var valueMap = constraintMap[i];
						timeline.setFrame(frameIndex, valueMap.time, this.getValue(valueMap, "rotateMix", 1), this.getValue(valueMap, "translateMix", 1), this.getValue(valueMap, "scaleMix", 1), this.getValue(valueMap, "shearMix", 1));
						this.readCurve(valueMap, timeline, frameIndex);
						frameIndex++;
					}
					timelines.push(timeline);
					duration = Math.max(duration, timeline.frames[(timeline.getFrameCount() - 1) * spine.TransformConstraintTimeline.ENTRIES]);
				}
			}
			if (map.paths) {
				for (var constraintName in map.paths) {
					var constraintMap = map.paths[constraintName];
					var index = skeletonData.findPathConstraintIndex(constraintName);
					if (index == -1)
						throw new Error("Path constraint not found: " + constraintName);
					var data = skeletonData.pathConstraints[index];
					for (var timelineName in constraintMap) {
						var timelineMap = constraintMap[timelineName];
						if (timelineName === "position" || timelineName === "spacing") {
							var timeline = null;
							var timelineScale = 1;
							if (timelineName === "spacing") {
								timeline = new spine.PathConstraintSpacingTimeline(timelineMap.length);
								if (data.spacingMode == spine.SpacingMode.Length || data.spacingMode == spine.SpacingMode.Fixed)
									timelineScale = scale;
							}
							else {
								timeline = new spine.PathConstraintPositionTimeline(timelineMap.length);
								if (data.positionMode == spine.PositionMode.Fixed)
									timelineScale = scale;
							}
							timeline.pathConstraintIndex = index;
							var frameIndex = 0;
							for (var i = 0; i < timelineMap.length; i++) {
								var valueMap = timelineMap[i];
								timeline.setFrame(frameIndex, valueMap.time, this.getValue(valueMap, timelineName, 0) * timelineScale);
								this.readCurve(valueMap, timeline, frameIndex);
								frameIndex++;
							}
							timelines.push(timeline);
							duration = Math.max(duration, timeline.frames[(timeline.getFrameCount() - 1) * spine.PathConstraintPositionTimeline.ENTRIES]);
						}
						else if (timelineName === "mix") {
							var timeline = new spine.PathConstraintMixTimeline(timelineMap.length);
							timeline.pathConstraintIndex = index;
							var frameIndex = 0;
							for (var i = 0; i < timelineMap.length; i++) {
								var valueMap = timelineMap[i];
								timeline.setFrame(frameIndex, valueMap.time, this.getValue(valueMap, "rotateMix", 1), this.getValue(valueMap, "translateMix", 1));
								this.readCurve(valueMap, timeline, frameIndex);
								frameIndex++;
							}
							timelines.push(timeline);
							duration = Math.max(duration, timeline.frames[(timeline.getFrameCount() - 1) * spine.PathConstraintMixTimeline.ENTRIES]);
						}
					}
				}
			}
			if (map.deform) {
				for (var deformName in map.deform) {
					var deformMap = map.deform[deformName];
					var skin = skeletonData.findSkin(deformName);
					if (skin == null)
						throw new Error("Skin not found: " + deformName);
					for (var slotName in deformMap) {
						var slotMap = deformMap[slotName];
						var slotIndex = skeletonData.findSlotIndex(slotName);
						if (slotIndex == -1)
							throw new Error("Slot not found: " + slotMap.name);
						for (var timelineName in slotMap) {
							var timelineMap = slotMap[timelineName];
							var attachment = skin.getAttachment(slotIndex, timelineName);
							if (attachment == null)
								throw new Error("Deform attachment not found: " + timelineMap.name);
							var weighted = attachment.bones != null;
							var vertices = attachment.vertices;
							var deformLength = weighted ? vertices.length / 3 * 2 : vertices.length;
							var timeline = new spine.DeformTimeline(timelineMap.length);
							timeline.slotIndex = slotIndex;
							timeline.attachment = attachment;
							var frameIndex = 0;
							for (var j = 0; j < timelineMap.length; j++) {
								var valueMap = timelineMap[j];
								var deform = void 0;
								var verticesValue = this.getValue(valueMap, "vertices", null);
								if (verticesValue == null)
									deform = weighted ? spine.Utils.newFloatArray(deformLength) : vertices;
								else {
									deform = spine.Utils.newFloatArray(deformLength);
									var start = this.getValue(valueMap, "offset", 0);
									spine.Utils.arrayCopy(verticesValue, 0, deform, start, verticesValue.length);
									if (scale != 1) {
										for (var i = start, n = i + verticesValue.length; i < n; i++)
											deform[i] *= scale;
									}
									if (!weighted) {
										for (var i = 0; i < deformLength; i++)
											deform[i] += vertices[i];
									}
								}
								timeline.setFrame(frameIndex, valueMap.time, deform);
								this.readCurve(valueMap, timeline, frameIndex);
								frameIndex++;
							}
							timelines.push(timeline);
							duration = Math.max(duration, timeline.frames[timeline.getFrameCount() - 1]);
						}
					}
				}
			}
			var drawOrderNode = map.drawOrder;
			if (drawOrderNode == null)
				drawOrderNode = map.draworder;
			if (drawOrderNode != null) {
				var timeline = new spine.DrawOrderTimeline(drawOrderNode.length);
				var slotCount = skeletonData.slots.length;
				var frameIndex = 0;
				for (var j = 0; j < drawOrderNode.length; j++) {
					var drawOrderMap = drawOrderNode[j];
					var drawOrder = null;
					var offsets = this.getValue(drawOrderMap, "offsets", null);
					if (offsets != null) {
						drawOrder = spine.Utils.newArray(slotCount, -1);
						var unchanged = spine.Utils.newArray(slotCount - offsets.length, 0);
						var originalIndex = 0, unchangedIndex = 0;
						for (var i = 0; i < offsets.length; i++) {
							var offsetMap = offsets[i];
							var slotIndex = skeletonData.findSlotIndex(offsetMap.slot);
							if (slotIndex == -1)
								throw new Error("Slot not found: " + offsetMap.slot);
							while (originalIndex != slotIndex)
								unchanged[unchangedIndex++] = originalIndex++;
							drawOrder[originalIndex + offsetMap.offset] = originalIndex++;
						}
						while (originalIndex < slotCount)
							unchanged[unchangedIndex++] = originalIndex++;
						for (var i = slotCount - 1; i >= 0; i--)
							if (drawOrder[i] == -1)
								drawOrder[i] = unchanged[--unchangedIndex];
					}
					timeline.setFrame(frameIndex++, drawOrderMap.time, drawOrder);
				}
				timelines.push(timeline);
				duration = Math.max(duration, timeline.frames[timeline.getFrameCount() - 1]);
			}
			if (map.events) {
				var timeline = new spine.EventTimeline(map.events.length);
				var frameIndex = 0;
				for (var i = 0; i < map.events.length; i++) {
					var eventMap = map.events[i];
					var eventData = skeletonData.findEvent(eventMap.name);
					if (eventData == null)
						throw new Error("Event not found: " + eventMap.name);
					var event_5 = new spine.Event(eventMap.time, eventData);
					event_5.intValue = this.getValue(eventMap, "int", eventData.intValue);
					event_5.floatValue = this.getValue(eventMap, "float", eventData.floatValue);
					event_5.stringValue = this.getValue(eventMap, "string", eventData.stringValue);
					timeline.setFrame(frameIndex++, event_5);
				}
				timelines.push(timeline);
				duration = Math.max(duration, timeline.frames[timeline.getFrameCount() - 1]);
			}
			if (isNaN(duration)) {
				throw new Error("Error while parsing animation, duration is NaN");
			}
			skeletonData.animations.push(new spine.Animation(name, timelines, duration));
		};
		SkeletonJson.prototype.readCurve = function (map, timeline, frameIndex) {
			if (!map.curve)
				return;
			if (map.curve === "stepped")
				timeline.setStepped(frameIndex);
			else if (Object.prototype.toString.call(map.curve) === '[object Array]') {
				var curve = map.curve;
				timeline.setCurve(frameIndex, curve[0], curve[1], curve[2], curve[3]);
			}
		};
		SkeletonJson.prototype.getValue = function (map, prop, defaultValue) {
			return map[prop] !== undefined ? map[prop] : defaultValue;
		};
		SkeletonJson.blendModeFromString = function (str) {
			str = str.toLowerCase();
			if (str == "normal")
				return spine.BlendMode.Normal;
			if (str == "additive")
				return spine.BlendMode.Additive;
			if (str == "multiply")
				return spine.BlendMode.Multiply;
			if (str == "screen")
				return spine.BlendMode.Screen;
			throw new Error("Unknown blend mode: " + str);
		};
		SkeletonJson.positionModeFromString = function (str) {
			str = str.toLowerCase();
			if (str == "fixed")
				return spine.PositionMode.Fixed;
			if (str == "percent")
				return spine.PositionMode.Percent;
			throw new Error("Unknown position mode: " + str);
		};
		SkeletonJson.spacingModeFromString = function (str) {
			str = str.toLowerCase();
			if (str == "length")
				return spine.SpacingMode.Length;
			if (str == "fixed")
				return spine.SpacingMode.Fixed;
			if (str == "percent")
				return spine.SpacingMode.Percent;
			throw new Error("Unknown position mode: " + str);
		};
		SkeletonJson.rotateModeFromString = function (str) {
			str = str.toLowerCase();
			if (str == "tangent")
				return spine.RotateMode.Tangent;
			if (str == "chain")
				return spine.RotateMode.Chain;
			if (str == "chainscale")
				return spine.RotateMode.ChainScale;
			throw new Error("Unknown rotate mode: " + str);
		};
		SkeletonJson.transformModeFromString = function (str) {
			str = str.toLowerCase();
			if (str == "normal")
				return spine.TransformMode.Normal;
			if (str == "onlytranslation")
				return spine.TransformMode.OnlyTranslation;
			if (str == "norotationorreflection")
				return spine.TransformMode.NoRotationOrReflection;
			if (str == "noscale")
				return spine.TransformMode.NoScale;
			if (str == "noscaleorreflection")
				return spine.TransformMode.NoScaleOrReflection;
			throw new Error("Unknown transform mode: " + str);
		};
		return SkeletonJson;
	}());
	spine.SkeletonJson = SkeletonJson;
	var LinkedMesh = (function () {
		function LinkedMesh(mesh, skin, slotIndex, parent) {
			this.mesh = mesh;
			this.skin = skin;
			this.slotIndex = slotIndex;
			this.parent = parent;
		}
		return LinkedMesh;
	}());
})(spine || (spine = {}));
var spine;
(function (spine) {
	var Skin = (function () {
		function Skin(name) {
			this.attachments = new Array();
			if (name == null)
				throw new Error("name cannot be null.");
			this.name = name;
		}
		Skin.prototype.addAttachment = function (slotIndex, name, attachment) {
			if (attachment == null)
				throw new Error("attachment cannot be null.");
			var attachments = this.attachments;
			if (slotIndex >= attachments.length)
				attachments.length = slotIndex + 1;
			if (!attachments[slotIndex])
				attachments[slotIndex] = {};
			attachments[slotIndex][name] = attachment;
		};
		Skin.prototype.getAttachment = function (slotIndex, name) {
			var dictionary = this.attachments[slotIndex];
			return dictionary ? dictionary[name] : null;
		};
		Skin.prototype.attachAll = function (skeleton, oldSkin) {
			var slotIndex = 0;
			for (var i = 0; i < skeleton.slots.length; i++) {
				var slot = skeleton.slots[i];
				var slotAttachment = slot.getAttachment();
				if (slotAttachment && slotIndex < oldSkin.attachments.length) {
					var dictionary = oldSkin.attachments[slotIndex];
					for (var key in dictionary) {
						var skinAttachment = dictionary[key];
						if (slotAttachment == skinAttachment) {
							var attachment = this.getAttachment(slotIndex, key);
							if (attachment != null)
								slot.setAttachment(attachment);
							break;
						}
					}
				}
				slotIndex++;
			}
		};
		return Skin;
	}());
	spine.Skin = Skin;
})(spine || (spine = {}));
var spine;
(function (spine) {
	var Slot = (function () {
		function Slot(data, bone) {
			this.attachmentVertices = new Array();
			if (data == null)
				throw new Error("data cannot be null.");
			if (bone == null)
				throw new Error("bone cannot be null.");
			this.data = data;
			this.bone = bone;
			this.color = new spine.Color();
			this.darkColor = data.darkColor == null ? null : new spine.Color();
			this.setToSetupPose();
		}
		Slot.prototype.getAttachment = function () {
			return this.attachment;
		};
		Slot.prototype.setAttachment = function (attachment) {
			if (this.attachment == attachment)
				return;
			this.attachment = attachment;
			this.attachmentTime = this.bone.skeleton.time;
			this.attachmentVertices.length = 0;
		};
		Slot.prototype.setAttachmentTime = function (time) {
			this.attachmentTime = this.bone.skeleton.time - time;
		};
		Slot.prototype.getAttachmentTime = function () {
			return this.bone.skeleton.time - this.attachmentTime;
		};
		Slot.prototype.setToSetupPose = function () {
			this.color.setFromColor(this.data.color);
			if (this.darkColor != null)
				this.darkColor.setFromColor(this.data.darkColor);
			if (this.data.attachmentName == null)
				this.attachment = null;
			else {
				this.attachment = null;
				this.setAttachment(this.bone.skeleton.getAttachment(this.data.index, this.data.attachmentName));
			}
		};
		return Slot;
	}());
	spine.Slot = Slot;
})(spine || (spine = {}));
var spine;
(function (spine) {
	var SlotData = (function () {
		function SlotData(index, name, boneData) {
			this.color = new spine.Color(1, 1, 1, 1);
			if (index < 0)
				throw new Error("index must be >= 0.");
			if (name == null)
				throw new Error("name cannot be null.");
			if (boneData == null)
				throw new Error("boneData cannot be null.");
			this.index = index;
			this.name = name;
			this.boneData = boneData;
		}
		return SlotData;
	}());
	spine.SlotData = SlotData;
})(spine || (spine = {}));
var spine;
(function (spine) {
	var Texture = (function () {
		function Texture(image) {
			this._image = image;
		}
		Texture.prototype.getImage = function () {
			return this._image;
		};
		Texture.filterFromString = function (text) {
			switch (text.toLowerCase()) {
				case "nearest": return TextureFilter.Nearest;
				case "linear": return TextureFilter.Linear;
				case "mipmap": return TextureFilter.MipMap;
				case "mipmapnearestnearest": return TextureFilter.MipMapNearestNearest;
				case "mipmaplinearnearest": return TextureFilter.MipMapLinearNearest;
				case "mipmapnearestlinear": return TextureFilter.MipMapNearestLinear;
				case "mipmaplinearlinear": return TextureFilter.MipMapLinearLinear;
				default: throw new Error("Unknown texture filter " + text);
			}
		};
		Texture.wrapFromString = function (text) {
			switch (text.toLowerCase()) {
				case "mirroredtepeat": return TextureWrap.MirroredRepeat;
				case "clamptoedge": return TextureWrap.ClampToEdge;
				case "repeat": return TextureWrap.Repeat;
				default: throw new Error("Unknown texture wrap " + text);
			}
		};
		return Texture;
	}());
	spine.Texture = Texture;
	(function (TextureFilter) {
		TextureFilter[TextureFilter["Nearest"] = 9728] = "Nearest";
		TextureFilter[TextureFilter["Linear"] = 9729] = "Linear";
		TextureFilter[TextureFilter["MipMap"] = 9987] = "MipMap";
		TextureFilter[TextureFilter["MipMapNearestNearest"] = 9984] = "MipMapNearestNearest";
		TextureFilter[TextureFilter["MipMapLinearNearest"] = 9985] = "MipMapLinearNearest";
		TextureFilter[TextureFilter["MipMapNearestLinear"] = 9986] = "MipMapNearestLinear";
		TextureFilter[TextureFilter["MipMapLinearLinear"] = 9987] = "MipMapLinearLinear";
	})(spine.TextureFilter || (spine.TextureFilter = {}));
	var TextureFilter = spine.TextureFilter;
	(function (TextureWrap) {
		TextureWrap[TextureWrap["MirroredRepeat"] = 33648] = "MirroredRepeat";
		TextureWrap[TextureWrap["ClampToEdge"] = 33071] = "ClampToEdge";
		TextureWrap[TextureWrap["Repeat"] = 10497] = "Repeat";
	})(spine.TextureWrap || (spine.TextureWrap = {}));
	var TextureWrap = spine.TextureWrap;
	var TextureRegion = (function () {
		function TextureRegion() {
			this.u = 0;
			this.v = 0;
			this.u2 = 0;
			this.v2 = 0;
			this.width = 0;
			this.height = 0;
			this.rotate = false;
			this.offsetX = 0;
			this.offsetY = 0;
			this.originalWidth = 0;
			this.originalHeight = 0;
		}
		return TextureRegion;
	}());
	spine.TextureRegion = TextureRegion;
})(spine || (spine = {}));
var spine;
(function (spine) {
	var TextureAtlas = (function () {
		function TextureAtlas(atlasText, textureLoader) {
			this.pages = new Array();
			this.regions = new Array();
			this.load(atlasText, textureLoader);
		}
		TextureAtlas.prototype.load = function (atlasText, textureLoader) {
			if (textureLoader == null)
				throw new Error("textureLoader cannot be null.");
			var reader = new TextureAtlasReader(atlasText);
			var tuple = new Array(4);
			var page = null;
			while (true) {
				var line = reader.readLine();
				if (line == null)
					break;
				line = line.trim();
				if (line.length == 0)
					page = null;
				else if (!page) {
					page = new TextureAtlasPage();
					page.name = line;
					if (reader.readTuple(tuple) == 2) {
						page.width = parseInt(tuple[0]);
						page.height = parseInt(tuple[1]);
						reader.readTuple(tuple);
					}
					reader.readTuple(tuple);
					page.minFilter = spine.Texture.filterFromString(tuple[0]);
					page.magFilter = spine.Texture.filterFromString(tuple[1]);
					var direction = reader.readValue();
					page.uWrap = spine.TextureWrap.ClampToEdge;
					page.vWrap = spine.TextureWrap.ClampToEdge;
					if (direction == "x")
						page.uWrap = spine.TextureWrap.Repeat;
					else if (direction == "y")
						page.vWrap = spine.TextureWrap.Repeat;
					else if (direction == "xy")
						page.uWrap = page.vWrap = spine.TextureWrap.Repeat;
					page.texture = textureLoader(line);
					page.texture.setFilters(page.minFilter, page.magFilter);
					page.texture.setWraps(page.uWrap, page.vWrap);
					page.width = page.texture.getImage().width;
					page.height = page.texture.getImage().height;
					this.pages.push(page);
				}
				else {
					var region = new TextureAtlasRegion();
					region.name = line;
					region.page = page;
					region.rotate = reader.readValue() == "true";
					reader.readTuple(tuple);
					var x = parseInt(tuple[0]);
					var y = parseInt(tuple[1]);
					reader.readTuple(tuple);
					var width = parseInt(tuple[0]);
					var height = parseInt(tuple[1]);
					region.u = x / page.width;
					region.v = y / page.height;
					if (region.rotate) {
						region.u2 = (x + height) / page.width;
						region.v2 = (y + width) / page.height;
					}
					else {
						region.u2 = (x + width) / page.width;
						region.v2 = (y + height) / page.height;
					}
					region.x = x;
					region.y = y;
					region.width = Math.abs(width);
					region.height = Math.abs(height);
					if (reader.readTuple(tuple) == 4) {
						if (reader.readTuple(tuple) == 4) {
							reader.readTuple(tuple);
						}
					}
					region.originalWidth = parseInt(tuple[0]);
					region.originalHeight = parseInt(tuple[1]);
					reader.readTuple(tuple);
					region.offsetX = parseInt(tuple[0]);
					region.offsetY = parseInt(tuple[1]);
					region.index = parseInt(reader.readValue());
					region.texture = page.texture;
					this.regions.push(region);
				}
			}
		};
		TextureAtlas.prototype.findRegion = function (name) {
			for (var i = 0; i < this.regions.length; i++) {
				if (this.regions[i].name == name) {
					return this.regions[i];
				}
			}
			return null;
		};
		TextureAtlas.prototype.dispose = function () {
			for (var i = 0; i < this.pages.length; i++) {
				this.pages[i].texture.dispose();
			}
		};
		return TextureAtlas;
	}());
	spine.TextureAtlas = TextureAtlas;
	var TextureAtlasReader = (function () {
		function TextureAtlasReader(text) {
			this.index = 0;
			this.lines = text.split(/\r\n|\r|\n/);
		}
		TextureAtlasReader.prototype.readLine = function () {
			if (this.index >= this.lines.length)
				return null;
			return this.lines[this.index++];
		};
		TextureAtlasReader.prototype.readValue = function () {
			var line = this.readLine();
			var colon = line.indexOf(":");
			if (colon == -1)
				throw new Error("Invalid line: " + line);
			return line.substring(colon + 1).trim();
		};
		TextureAtlasReader.prototype.readTuple = function (tuple) {
			var line = this.readLine();
			var colon = line.indexOf(":");
			if (colon == -1)
				throw new Error("Invalid line: " + line);
			var i = 0, lastMatch = colon + 1;
			for (; i < 3; i++) {
				var comma = line.indexOf(",", lastMatch);
				if (comma == -1)
					break;
				tuple[i] = line.substr(lastMatch, comma - lastMatch).trim();
				lastMatch = comma + 1;
			}
			tuple[i] = line.substring(lastMatch).trim();
			return i + 1;
		};
		return TextureAtlasReader;
	}());
	var TextureAtlasPage = (function () {
		function TextureAtlasPage() {
		}
		return TextureAtlasPage;
	}());
	spine.TextureAtlasPage = TextureAtlasPage;
	var TextureAtlasRegion = (function (_super) {
		__extends(TextureAtlasRegion, _super);
		function TextureAtlasRegion() {
			_super.apply(this, arguments);
		}
		return TextureAtlasRegion;
	}(spine.TextureRegion));
	spine.TextureAtlasRegion = TextureAtlasRegion;
})(spine || (spine = {}));
var spine;
(function (spine) {
	var TransformConstraint = (function () {
		function TransformConstraint(data, skeleton) {
			this.rotateMix = 0;
			this.translateMix = 0;
			this.scaleMix = 0;
			this.shearMix = 0;
			this.temp = new spine.Vector2();
			if (data == null)
				throw new Error("data cannot be null.");
			if (skeleton == null)
				throw new Error("skeleton cannot be null.");
			this.data = data;
			this.rotateMix = data.rotateMix;
			this.translateMix = data.translateMix;
			this.scaleMix = data.scaleMix;
			this.shearMix = data.shearMix;
			this.bones = new Array();
			for (var i = 0; i < data.bones.length; i++)
				this.bones.push(skeleton.findBone(data.bones[i].name));
			this.target = skeleton.findBone(data.target.name);
		}
		TransformConstraint.prototype.apply = function () {
			this.update();
		};
		TransformConstraint.prototype.update = function () {
			if (this.data.local) {
				if (this.data.relative)
					this.applyRelativeLocal();
				else
					this.applyAbsoluteLocal();
			}
			else {
				if (this.data.relative)
					this.applyRelativeWorld();
				else
					this.applyAbsoluteWorld();
			}
		};
		TransformConstraint.prototype.applyAbsoluteWorld = function () {
			var rotateMix = this.rotateMix, translateMix = this.translateMix, scaleMix = this.scaleMix, shearMix = this.shearMix;
			var target = this.target;
			var ta = target.a, tb = target.b, tc = target.c, td = target.d;
			var degRadReflect = ta * td - tb * tc > 0 ? spine.MathUtils.degRad : -spine.MathUtils.degRad;
			var offsetRotation = this.data.offsetRotation * degRadReflect;
			var offsetShearY = this.data.offsetShearY * degRadReflect;
			var bones = this.bones;
			for (var i = 0, n = bones.length; i < n; i++) {
				var bone = bones[i];
				var modified = false;
				if (rotateMix != 0) {
					var a = bone.a, b = bone.b, c = bone.c, d = bone.d;
					var r = Math.atan2(tc, ta) - Math.atan2(c, a) + offsetRotation;
					if (r > spine.MathUtils.PI)
						r -= spine.MathUtils.PI2;
					else if (r < -spine.MathUtils.PI)
						r += spine.MathUtils.PI2;
					r *= rotateMix;
					var cos = Math.cos(r), sin = Math.sin(r);
					bone.a = cos * a - sin * c;
					bone.b = cos * b - sin * d;
					bone.c = sin * a + cos * c;
					bone.d = sin * b + cos * d;
					modified = true;
				}
				if (translateMix != 0) {
					var temp = this.temp;
					target.localToWorld(temp.set(this.data.offsetX, this.data.offsetY));
					bone.worldX += (temp.x - bone.worldX) * translateMix;
					bone.worldY += (temp.y - bone.worldY) * translateMix;
					modified = true;
				}
				if (scaleMix > 0) {
					var s = Math.sqrt(bone.a * bone.a + bone.c * bone.c);
					var ts = Math.sqrt(ta * ta + tc * tc);
					if (s > 0.00001)
						s = (s + (ts - s + this.data.offsetScaleX) * scaleMix) / s;
					bone.a *= s;
					bone.c *= s;
					s = Math.sqrt(bone.b * bone.b + bone.d * bone.d);
					ts = Math.sqrt(tb * tb + td * td);
					if (s > 0.00001)
						s = (s + (ts - s + this.data.offsetScaleY) * scaleMix) / s;
					bone.b *= s;
					bone.d *= s;
					modified = true;
				}
				if (shearMix > 0) {
					var b = bone.b, d = bone.d;
					var by = Math.atan2(d, b);
					var r = Math.atan2(td, tb) - Math.atan2(tc, ta) - (by - Math.atan2(bone.c, bone.a));
					if (r > spine.MathUtils.PI)
						r -= spine.MathUtils.PI2;
					else if (r < -spine.MathUtils.PI)
						r += spine.MathUtils.PI2;
					r = by + (r + offsetShearY) * shearMix;
					var s = Math.sqrt(b * b + d * d);
					bone.b = Math.cos(r) * s;
					bone.d = Math.sin(r) * s;
					modified = true;
				}
				if (modified)
					bone.appliedValid = false;
			}
		};
		TransformConstraint.prototype.applyRelativeWorld = function () {
			var rotateMix = this.rotateMix, translateMix = this.translateMix, scaleMix = this.scaleMix, shearMix = this.shearMix;
			var target = this.target;
			var ta = target.a, tb = target.b, tc = target.c, td = target.d;
			var degRadReflect = ta * td - tb * tc > 0 ? spine.MathUtils.degRad : -spine.MathUtils.degRad;
			var offsetRotation = this.data.offsetRotation * degRadReflect, offsetShearY = this.data.offsetShearY * degRadReflect;
			var bones = this.bones;
			for (var i = 0, n = bones.length; i < n; i++) {
				var bone = bones[i];
				var modified = false;
				if (rotateMix != 0) {
					var a = bone.a, b = bone.b, c = bone.c, d = bone.d;
					var r = Math.atan2(tc, ta) + offsetRotation;
					if (r > spine.MathUtils.PI)
						r -= spine.MathUtils.PI2;
					else if (r < -spine.MathUtils.PI)
						r += spine.MathUtils.PI2;
					r *= rotateMix;
					var cos = Math.cos(r), sin = Math.sin(r);
					bone.a = cos * a - sin * c;
					bone.b = cos * b - sin * d;
					bone.c = sin * a + cos * c;
					bone.d = sin * b + cos * d;
					modified = true;
				}
				if (translateMix != 0) {
					var temp = this.temp;
					target.localToWorld(temp.set(this.data.offsetX, this.data.offsetY));
					bone.worldX += temp.x * translateMix;
					bone.worldY += temp.y * translateMix;
					modified = true;
				}
				if (scaleMix > 0) {
					var s = (Math.sqrt(ta * ta + tc * tc) - 1 + this.data.offsetScaleX) * scaleMix + 1;
					bone.a *= s;
					bone.c *= s;
					s = (Math.sqrt(tb * tb + td * td) - 1 + this.data.offsetScaleY) * scaleMix + 1;
					bone.b *= s;
					bone.d *= s;
					modified = true;
				}
				if (shearMix > 0) {
					var r = Math.atan2(td, tb) - Math.atan2(tc, ta);
					if (r > spine.MathUtils.PI)
						r -= spine.MathUtils.PI2;
					else if (r < -spine.MathUtils.PI)
						r += spine.MathUtils.PI2;
					var b = bone.b, d = bone.d;
					r = Math.atan2(d, b) + (r - spine.MathUtils.PI / 2 + offsetShearY) * shearMix;
					var s = Math.sqrt(b * b + d * d);
					bone.b = Math.cos(r) * s;
					bone.d = Math.sin(r) * s;
					modified = true;
				}
				if (modified)
					bone.appliedValid = false;
			}
		};
		TransformConstraint.prototype.applyAbsoluteLocal = function () {
			var rotateMix = this.rotateMix, translateMix = this.translateMix, scaleMix = this.scaleMix, shearMix = this.shearMix;
			var target = this.target;
			if (!target.appliedValid)
				target.updateAppliedTransform();
			var bones = this.bones;
			for (var i = 0, n = bones.length; i < n; i++) {
				var bone = bones[i];
				if (!bone.appliedValid)
					bone.updateAppliedTransform();
				var rotation = bone.arotation;
				if (rotateMix != 0) {
					var r = target.arotation - rotation + this.data.offsetRotation;
					r -= (16384 - ((16384.499999999996 - r / 360) | 0)) * 360;
					rotation += r * rotateMix;
				}
				var x = bone.ax, y = bone.ay;
				if (translateMix != 0) {
					x += (target.ax - x + this.data.offsetX) * translateMix;
					y += (target.ay - y + this.data.offsetY) * translateMix;
				}
				var scaleX = bone.ascaleX, scaleY = bone.ascaleY;
				if (scaleMix > 0) {
					if (scaleX > 0.00001)
						scaleX = (scaleX + (target.ascaleX - scaleX + this.data.offsetScaleX) * scaleMix) / scaleX;
					if (scaleY > 0.00001)
						scaleY = (scaleY + (target.ascaleY - scaleY + this.data.offsetScaleY) * scaleMix) / scaleY;
				}
				var shearY = bone.ashearY;
				if (shearMix > 0) {
					var r = target.ashearY - shearY + this.data.offsetShearY;
					r -= (16384 - ((16384.499999999996 - r / 360) | 0)) * 360;
					bone.shearY += r * shearMix;
				}
				bone.updateWorldTransformWith(x, y, rotation, scaleX, scaleY, bone.ashearX, shearY);
			}
		};
		TransformConstraint.prototype.applyRelativeLocal = function () {
			var rotateMix = this.rotateMix, translateMix = this.translateMix, scaleMix = this.scaleMix, shearMix = this.shearMix;
			var target = this.target;
			if (!target.appliedValid)
				target.updateAppliedTransform();
			var bones = this.bones;
			for (var i = 0, n = bones.length; i < n; i++) {
				var bone = bones[i];
				if (!bone.appliedValid)
					bone.updateAppliedTransform();
				var rotation = bone.arotation;
				if (rotateMix != 0)
					rotation += (target.arotation + this.data.offsetRotation) * rotateMix;
				var x = bone.ax, y = bone.ay;
				if (translateMix != 0) {
					x += (target.ax + this.data.offsetX) * translateMix;
					y += (target.ay + this.data.offsetY) * translateMix;
				}
				var scaleX = bone.ascaleX, scaleY = bone.ascaleY;
				if (scaleMix > 0) {
					if (scaleX > 0.00001)
						scaleX *= ((target.ascaleX - 1 + this.data.offsetScaleX) * scaleMix) + 1;
					if (scaleY > 0.00001)
						scaleY *= ((target.ascaleY - 1 + this.data.offsetScaleY) * scaleMix) + 1;
				}
				var shearY = bone.ashearY;
				if (shearMix > 0)
					shearY += (target.ashearY + this.data.offsetShearY) * shearMix;
				bone.updateWorldTransformWith(x, y, rotation, scaleX, scaleY, bone.ashearX, shearY);
			}
		};
		TransformConstraint.prototype.getOrder = function () {
			return this.data.order;
		};
		return TransformConstraint;
	}());
	spine.TransformConstraint = TransformConstraint;
})(spine || (spine = {}));
var spine;
(function (spine) {
	var TransformConstraintData = (function () {
		function TransformConstraintData(name) {
			this.order = 0;
			this.bones = new Array();
			this.rotateMix = 0;
			this.translateMix = 0;
			this.scaleMix = 0;
			this.shearMix = 0;
			this.offsetRotation = 0;
			this.offsetX = 0;
			this.offsetY = 0;
			this.offsetScaleX = 0;
			this.offsetScaleY = 0;
			this.offsetShearY = 0;
			this.relative = false;
			this.local = false;
			if (name == null)
				throw new Error("name cannot be null.");
			this.name = name;
		}
		return TransformConstraintData;
	}());
	spine.TransformConstraintData = TransformConstraintData;
})(spine || (spine = {}));
var spine;
(function (spine) {
	var Triangulator = (function () {
		function Triangulator() {
			this.convexPolygons = new Array();
			this.convexPolygonsIndices = new Array();
			this.indicesArray = new Array();
			this.isConcaveArray = new Array();
			this.triangles = new Array();
			this.polygonPool = new spine.Pool(function () {
				return new Array();
			});
			this.polygonIndicesPool = new spine.Pool(function () {
				return new Array();
			});
		}
		Triangulator.prototype.triangulate = function (verticesArray) {
			var vertices = verticesArray;
			var vertexCount = verticesArray.length >> 1;
			var indices = this.indicesArray;
			indices.length = 0;
			for (var i = 0; i < vertexCount; i++)
				indices[i] = i;
			var isConcave = this.isConcaveArray;
			isConcave.length = 0;
			for (var i = 0, n = vertexCount; i < n; ++i)
				isConcave[i] = Triangulator.isConcave(i, vertexCount, vertices, indices);
			var triangles = this.triangles;
			triangles.length = 0;
			while (vertexCount > 3) {
				var previous = vertexCount - 1, i = 0, next = 1;
				while (true) {
					outer: if (!isConcave[i]) {
						var p1 = indices[previous] << 1, p2 = indices[i] << 1, p3 = indices[next] << 1;
						var p1x = vertices[p1], p1y = vertices[p1 + 1];
						var p2x = vertices[p2], p2y = vertices[p2 + 1];
						var p3x = vertices[p3], p3y = vertices[p3 + 1];
						for (var ii = (next + 1) % vertexCount; ii != previous; ii = (ii + 1) % vertexCount) {
							if (!isConcave[ii])
								continue;
							var v = indices[ii] << 1;
							var vx = vertices[v], vy = vertices[v + 1];
							if (Triangulator.positiveArea(p3x, p3y, p1x, p1y, vx, vy)) {
								if (Triangulator.positiveArea(p1x, p1y, p2x, p2y, vx, vy)) {
									if (Triangulator.positiveArea(p2x, p2y, p3x, p3y, vx, vy))
										break outer;
								}
							}
						}
						break;
					}
					if (next == 0) {
						do {
							if (!isConcave[i])
								break;
							i--;
						} while (i > 0);
						break;
					}
					previous = i;
					i = next;
					next = (next + 1) % vertexCount;
				}
				triangles.push(indices[(vertexCount + i - 1) % vertexCount]);
				triangles.push(indices[i]);
				triangles.push(indices[(i + 1) % vertexCount]);
				indices.splice(i, 1);
				isConcave.splice(i, 1);
				vertexCount--;
				var previousIndex = (vertexCount + i - 1) % vertexCount;
				var nextIndex = i == vertexCount ? 0 : i;
				isConcave[previousIndex] = Triangulator.isConcave(previousIndex, vertexCount, vertices, indices);
				isConcave[nextIndex] = Triangulator.isConcave(nextIndex, vertexCount, vertices, indices);
			}
			if (vertexCount == 3) {
				triangles.push(indices[2]);
				triangles.push(indices[0]);
				triangles.push(indices[1]);
			}
			return triangles;
		};
		Triangulator.prototype.decompose = function (verticesArray, triangles) {
			var vertices = verticesArray;
			var convexPolygons = this.convexPolygons;
			this.polygonPool.freeAll(convexPolygons);
			convexPolygons.length = 0;
			var convexPolygonsIndices = this.convexPolygonsIndices;
			this.polygonIndicesPool.freeAll(convexPolygonsIndices);
			convexPolygonsIndices.length = 0;
			var polygonIndices = this.polygonIndicesPool.obtain();
			polygonIndices.length = 0;
			var polygon = this.polygonPool.obtain();
			polygon.length = 0;
			var fanBaseIndex = -1, lastWinding = 0;
			for (var i = 0, n = triangles.length; i < n; i += 3) {
				var t1 = triangles[i] << 1, t2 = triangles[i + 1] << 1, t3 = triangles[i + 2] << 1;
				var x1 = vertices[t1], y1 = vertices[t1 + 1];
				var x2 = vertices[t2], y2 = vertices[t2 + 1];
				var x3 = vertices[t3], y3 = vertices[t3 + 1];
				var merged = false;
				if (fanBaseIndex == t1) {
					var o = polygon.length - 4;
					var winding1 = Triangulator.winding(polygon[o], polygon[o + 1], polygon[o + 2], polygon[o + 3], x3, y3);
					var winding2 = Triangulator.winding(x3, y3, polygon[0], polygon[1], polygon[2], polygon[3]);
					if (winding1 == lastWinding && winding2 == lastWinding) {
						polygon.push(x3);
						polygon.push(y3);
						polygonIndices.push(t3);
						merged = true;
					}
				}
				if (!merged) {
					if (polygon.length > 0) {
						convexPolygons.push(polygon);
						convexPolygonsIndices.push(polygonIndices);
					}
					else {
						this.polygonPool.free(polygon);
						this.polygonIndicesPool.free(polygonIndices);
					}
					polygon = this.polygonPool.obtain();
					polygon.length = 0;
					polygon.push(x1);
					polygon.push(y1);
					polygon.push(x2);
					polygon.push(y2);
					polygon.push(x3);
					polygon.push(y3);
					polygonIndices = this.polygonIndicesPool.obtain();
					polygonIndices.length = 0;
					polygonIndices.push(t1);
					polygonIndices.push(t2);
					polygonIndices.push(t3);
					lastWinding = Triangulator.winding(x1, y1, x2, y2, x3, y3);
					fanBaseIndex = t1;
				}
			}
			if (polygon.length > 0) {
				convexPolygons.push(polygon);
				convexPolygonsIndices.push(polygonIndices);
			}
			for (var i = 0, n = convexPolygons.length; i < n; i++) {
				polygonIndices = convexPolygonsIndices[i];
				if (polygonIndices.length == 0)
					continue;
				var firstIndex = polygonIndices[0];
				var lastIndex = polygonIndices[polygonIndices.length - 1];
				polygon = convexPolygons[i];
				var o = polygon.length - 4;
				var prevPrevX = polygon[o], prevPrevY = polygon[o + 1];
				var prevX = polygon[o + 2], prevY = polygon[o + 3];
				var firstX = polygon[0], firstY = polygon[1];
				var secondX = polygon[2], secondY = polygon[3];
				var winding = Triangulator.winding(prevPrevX, prevPrevY, prevX, prevY, firstX, firstY);
				for (var ii = 0; ii < n; ii++) {
					if (ii == i)
						continue;
					var otherIndices = convexPolygonsIndices[ii];
					if (otherIndices.length != 3)
						continue;
					var otherFirstIndex = otherIndices[0];
					var otherSecondIndex = otherIndices[1];
					var otherLastIndex = otherIndices[2];
					var otherPoly = convexPolygons[ii];
					var x3 = otherPoly[otherPoly.length - 2], y3 = otherPoly[otherPoly.length - 1];
					if (otherFirstIndex != firstIndex || otherSecondIndex != lastIndex)
						continue;
					var winding1 = Triangulator.winding(prevPrevX, prevPrevY, prevX, prevY, x3, y3);
					var winding2 = Triangulator.winding(x3, y3, firstX, firstY, secondX, secondY);
					if (winding1 == winding && winding2 == winding) {
						otherPoly.length = 0;
						otherIndices.length = 0;
						polygon.push(x3);
						polygon.push(y3);
						polygonIndices.push(otherLastIndex);
						prevPrevX = prevX;
						prevPrevY = prevY;
						prevX = x3;
						prevY = y3;
						ii = 0;
					}
				}
			}
			for (var i = convexPolygons.length - 1; i >= 0; i--) {
				polygon = convexPolygons[i];
				if (polygon.length == 0) {
					convexPolygons.splice(i, 1);
					this.polygonPool.free(polygon);
					polygonIndices = convexPolygonsIndices[i];
					convexPolygonsIndices.splice(i, 1);
					this.polygonIndicesPool.free(polygonIndices);
				}
			}
			return convexPolygons;
		};
		Triangulator.isConcave = function (index, vertexCount, vertices, indices) {
			var previous = indices[(vertexCount + index - 1) % vertexCount] << 1;
			var current = indices[index] << 1;
			var next = indices[(index + 1) % vertexCount] << 1;
			return !this.positiveArea(vertices[previous], vertices[previous + 1], vertices[current], vertices[current + 1], vertices[next], vertices[next + 1]);
		};
		Triangulator.positiveArea = function (p1x, p1y, p2x, p2y, p3x, p3y) {
			return p1x * (p3y - p2y) + p2x * (p1y - p3y) + p3x * (p2y - p1y) >= 0;
		};
		Triangulator.winding = function (p1x, p1y, p2x, p2y, p3x, p3y) {
			var px = p2x - p1x, py = p2y - p1y;
			return p3x * py - p3y * px + px * p1y - p1x * py >= 0 ? 1 : -1;
		};
		return Triangulator;
	}());
	spine.Triangulator = Triangulator;
})(spine || (spine = {}));
var spine;
(function (spine) {
	var IntSet = (function () {
		function IntSet() {
			this.array = new Array();
		}
		IntSet.prototype.add = function (value) {
			var contains = this.contains(value);
			this.array[value | 0] = value | 0;
			return !contains;
		};
		IntSet.prototype.contains = function (value) {
			return this.array[value | 0] != undefined;
		};
		IntSet.prototype.remove = function (value) {
			this.array[value | 0] = undefined;
		};
		IntSet.prototype.clear = function () {
			this.array.length = 0;
		};
		return IntSet;
	}());
	spine.IntSet = IntSet;
	var Color = (function () {
		function Color(r, g, b, a) {
			if (r === void 0) { r = 0; }
			if (g === void 0) { g = 0; }
			if (b === void 0) { b = 0; }
			if (a === void 0) { a = 0; }
			this.r = r;
			this.g = g;
			this.b = b;
			this.a = a;
		}
		Color.prototype.set = function (r, g, b, a) {
			this.r = r;
			this.g = g;
			this.b = b;
			this.a = a;
			this.clamp();
			return this;
		};
		Color.prototype.setFromColor = function (c) {
			this.r = c.r;
			this.g = c.g;
			this.b = c.b;
			this.a = c.a;
			return this;
		};
		Color.prototype.setFromString = function (hex) {
			hex = hex.charAt(0) == '#' ? hex.substr(1) : hex;
			this.r = parseInt(hex.substr(0, 2), 16) / 255.0;
			this.g = parseInt(hex.substr(2, 2), 16) / 255.0;
			this.b = parseInt(hex.substr(4, 2), 16) / 255.0;
			this.a = (hex.length != 8 ? 255 : parseInt(hex.substr(6, 2), 16)) / 255.0;
			return this;
		};
		Color.prototype.add = function (r, g, b, a) {
			this.r += r;
			this.g += g;
			this.b += b;
			this.a += a;
			this.clamp();
			return this;
		};
		Color.prototype.clamp = function () {
			if (this.r < 0)
				this.r = 0;
			else if (this.r > 1)
				this.r = 1;
			if (this.g < 0)
				this.g = 0;
			else if (this.g > 1)
				this.g = 1;
			if (this.b < 0)
				this.b = 0;
			else if (this.b > 1)
				this.b = 1;
			if (this.a < 0)
				this.a = 0;
			else if (this.a > 1)
				this.a = 1;
			return this;
		};
		Color.WHITE = new Color(1, 1, 1, 1);
		Color.RED = new Color(1, 0, 0, 1);
		Color.GREEN = new Color(0, 1, 0, 1);
		Color.BLUE = new Color(0, 0, 1, 1);
		Color.MAGENTA = new Color(1, 0, 1, 1);
		return Color;
	}());
	spine.Color = Color;
	var MathUtils = (function () {
		function MathUtils() {
		}
		MathUtils.clamp = function (value, min, max) {
			if (value < min)
				return min;
			if (value > max)
				return max;
			return value;
		};
		MathUtils.cosDeg = function (degrees) {
			return Math.cos(degrees * MathUtils.degRad);
		};
		MathUtils.sinDeg = function (degrees) {
			return Math.sin(degrees * MathUtils.degRad);
		};
		MathUtils.signum = function (value) {
			return value > 0 ? 1 : value < 0 ? -1 : 0;
		};
		MathUtils.toInt = function (x) {
			return x > 0 ? Math.floor(x) : Math.ceil(x);
		};
		MathUtils.cbrt = function (x) {
			var y = Math.pow(Math.abs(x), 1 / 3);
			return x < 0 ? -y : y;
		};
		MathUtils.randomTriangular = function (min, max) {
			return MathUtils.randomTriangularWith(min, max, (min + max) * 0.5);
		};
		MathUtils.randomTriangularWith = function (min, max, mode) {
			var u = Math.random();
			var d = max - min;
			if (u <= (mode - min) / d)
				return min + Math.sqrt(u * d * (mode - min));
			return max - Math.sqrt((1 - u) * d * (max - mode));
		};
		MathUtils.PI = 3.1415927;
		MathUtils.PI2 = MathUtils.PI * 2;
		MathUtils.radiansToDegrees = 180 / MathUtils.PI;
		MathUtils.radDeg = MathUtils.radiansToDegrees;
		MathUtils.degreesToRadians = MathUtils.PI / 180;
		MathUtils.degRad = MathUtils.degreesToRadians;
		return MathUtils;
	}());
	spine.MathUtils = MathUtils;
	var Interpolation = (function () {
		function Interpolation() {
		}
		Interpolation.prototype.apply = function (start, end, a) {
			return start + (end - start) * this.applyInternal(a);
		};
		return Interpolation;
	}());
	spine.Interpolation = Interpolation;
	var Pow = (function (_super) {
		__extends(Pow, _super);
		function Pow(power) {
			_super.call(this);
			this.power = 2;
			this.power = power;
		}
		Pow.prototype.applyInternal = function (a) {
			if (a <= 0.5)
				return Math.pow(a * 2, this.power) / 2;
			return Math.pow((a - 1) * 2, this.power) / (this.power % 2 == 0 ? -2 : 2) + 1;
		};
		return Pow;
	}(Interpolation));
	spine.Pow = Pow;
	var PowOut = (function (_super) {
		__extends(PowOut, _super);
		function PowOut(power) {
			_super.call(this, power);
		}
		PowOut.prototype.applyInternal = function (a) {
			return Math.pow(a - 1, this.power) * (this.power % 2 == 0 ? -1 : 1) + 1;
		};
		return PowOut;
	}(Pow));
	spine.PowOut = PowOut;
	var Utils = (function () {
		function Utils() {
		}
		Utils.arrayCopy = function (source, sourceStart, dest, destStart, numElements) {
			for (var i = sourceStart, j = destStart; i < sourceStart + numElements; i++, j++) {
				dest[j] = source[i];
			}
		};
		Utils.setArraySize = function (array, size, value) {
			if (value === void 0) { value = 0; }
			var oldSize = array.length;
			if (oldSize == size)
				return array;
			array.length = size;
			if (oldSize < size) {
				for (var i = oldSize; i < size; i++)
					array[i] = value;
			}
			return array;
		};
		Utils.ensureArrayCapacity = function (array, size, value) {
			if (value === void 0) { value = 0; }
			if (array.length >= size)
				return array;
			return Utils.setArraySize(array, size, value);
		};
		Utils.newArray = function (size, defaultValue) {
			var array = new Array(size);
			for (var i = 0; i < size; i++)
				array[i] = defaultValue;
			return array;
		};
		Utils.newFloatArray = function (size) {
			if (Utils.SUPPORTS_TYPED_ARRAYS) {
				return new Float32Array(size);
			}
			else {
				var array = new Array(size);
				for (var i = 0; i < array.length; i++)
					array[i] = 0;
				return array;
			}
		};
		Utils.newShortArray = function (size) {
			if (Utils.SUPPORTS_TYPED_ARRAYS) {
				return new Int16Array(size);
			}
			else {
				var array = new Array(size);
				for (var i = 0; i < array.length; i++)
					array[i] = 0;
				return array;
			}
		};
		Utils.toFloatArray = function (array) {
			return Utils.SUPPORTS_TYPED_ARRAYS ? new Float32Array(array) : array;
		};
		Utils.SUPPORTS_TYPED_ARRAYS = typeof (Float32Array) !== "undefined";
		return Utils;
	}());
	spine.Utils = Utils;
	var DebugUtils = (function () {
		function DebugUtils() {
		}
		DebugUtils.logBones = function (skeleton) {
			for (var i = 0; i < skeleton.bones.length; i++) {
				var bone = skeleton.bones[i];
				console.log(bone.data.name + ", " + bone.a + ", " + bone.b + ", " + bone.c + ", " + bone.d + ", " + bone.worldX + ", " + bone.worldY);
			}
		};
		return DebugUtils;
	}());
	spine.DebugUtils = DebugUtils;
	var Pool = (function () {
		function Pool(instantiator) {
			this.items = new Array();
			this.instantiator = instantiator;
		}
		Pool.prototype.obtain = function () {
			return this.items.length > 0 ? this.items.pop() : this.instantiator();
		};
		Pool.prototype.free = function (item) {
			if (item.reset)
				item.reset();
			this.items.push(item);
		};
		Pool.prototype.freeAll = function (items) {
			for (var i = 0; i < items.length; i++) {
				if (items[i].reset)
					items[i].reset();
				this.items[i] = items[i];
			}
		};
		Pool.prototype.clear = function () {
			this.items.length = 0;
		};
		return Pool;
	}());
	spine.Pool = Pool;
	var Vector2 = (function () {
		function Vector2(x, y) {
			if (x === void 0) { x = 0; }
			if (y === void 0) { y = 0; }
			this.x = x;
			this.y = y;
		}
		Vector2.prototype.set = function (x, y) {
			this.x = x;
			this.y = y;
			return this;
		};
		Vector2.prototype.length = function () {
			var x = this.x;
			var y = this.y;
			return Math.sqrt(x * x + y * y);
		};
		Vector2.prototype.normalize = function () {
			var len = this.length();
			if (len != 0) {
				this.x /= len;
				this.y /= len;
			}
			return this;
		};
		return Vector2;
	}());
	spine.Vector2 = Vector2;
	var TimeKeeper = (function () {
		function TimeKeeper() {
			this.maxDelta = 0.064;
			this.framesPerSecond = 0;
			this.delta = 0;
			this.totalTime = 0;
			this.lastTime = Date.now() / 1000;
			this.frameCount = 0;
			this.frameTime = 0;
		}
		TimeKeeper.prototype.update = function () {
			var now = Date.now() / 1000;
			this.delta = now - this.lastTime;
			this.frameTime += this.delta;
			this.totalTime += this.delta;
			if (this.delta > this.maxDelta)
				this.delta = this.maxDelta;
			this.lastTime = now;
			this.frameCount++;
			if (this.frameTime > 1) {
				this.framesPerSecond = this.frameCount / this.frameTime;
				this.frameTime = 0;
				this.frameCount = 0;
			}
		};
		return TimeKeeper;
	}());
	spine.TimeKeeper = TimeKeeper;
	var WindowedMean = (function () {
		function WindowedMean(windowSize) {
			if (windowSize === void 0) { windowSize = 32; }
			this.addedValues = 0;
			this.lastValue = 0;
			this.mean = 0;
			this.dirty = true;
			this.values = new Array(windowSize);
		}
		WindowedMean.prototype.hasEnoughData = function () {
			return this.addedValues >= this.values.length;
		};
		WindowedMean.prototype.addValue = function (value) {
			if (this.addedValues < this.values.length)
				this.addedValues++;
			this.values[this.lastValue++] = value;
			if (this.lastValue > this.values.length - 1)
				this.lastValue = 0;
			this.dirty = true;
		};
		WindowedMean.prototype.getMean = function () {
			if (this.hasEnoughData()) {
				if (this.dirty) {
					var mean = 0;
					for (var i = 0; i < this.values.length; i++) {
						mean += this.values[i];
					}
					this.mean = mean / this.values.length;
					this.dirty = false;
				}
				return this.mean;
			}
			else {
				return 0;
			}
		};
		return WindowedMean;
	}());
	spine.WindowedMean = WindowedMean;
})(spine || (spine = {}));
var spine;
(function (spine) {
	var JitterEffect = (function () {
		function JitterEffect(jitterX, jitterY) {
			this.jitterX = 0;
			this.jitterY = 0;
			this.jitterX = jitterX;
			this.jitterY = jitterY;
		}
		JitterEffect.prototype.begin = function (skeleton) {
		};
		JitterEffect.prototype.transform = function (position, uv, light, dark) {
			position.x += spine.MathUtils.randomTriangular(-this.jitterX, this.jitterY);
			position.y += spine.MathUtils.randomTriangular(-this.jitterX, this.jitterY);
		};
		JitterEffect.prototype.end = function () {
		};
		return JitterEffect;
	}());
	spine.JitterEffect = JitterEffect;
})(spine || (spine = {}));
var spine;
(function (spine) {
	var SwirlEffect = (function () {
		function SwirlEffect(radius) {
			this.centerX = 0;
			this.centerY = 0;
			this.radius = 0;
			this.angle = 0;
			this.worldX = 0;
			this.worldY = 0;
			this.radius = radius;
		}
		SwirlEffect.prototype.begin = function (skeleton) {
			this.worldX = skeleton.x + this.centerX;
			this.worldY = skeleton.y + this.centerY;
		};
		SwirlEffect.prototype.transform = function (position, uv, light, dark) {
			var radAngle = this.angle * spine.MathUtils.degreesToRadians;
			var x = position.x - this.worldX;
			var y = position.y - this.worldY;
			var dist = Math.sqrt(x * x + y * y);
			if (dist < this.radius) {
				var theta = SwirlEffect.interpolation.apply(0, radAngle, (this.radius - dist) / this.radius);
				var cos = Math.cos(theta);
				var sin = Math.sin(theta);
				position.x = cos * x - sin * y + this.worldX;
				position.y = sin * x + cos * y + this.worldY;
			}
		};
		SwirlEffect.prototype.end = function () {
		};
		SwirlEffect.interpolation = new spine.PowOut(2);
		return SwirlEffect;
	}());
	spine.SwirlEffect = SwirlEffect;
})(spine || (spine = {}));
var spine;
(function (spine) {
	var threejs;
	(function (threejs) {
		var AssetManager = (function (_super) {
			__extends(AssetManager, _super);
			function AssetManager(pathPrefix) {
				if (pathPrefix === void 0) { pathPrefix = ""; }
				_super.call(this, function (image) {
					return new threejs.ThreeJsTexture(image);
				}, pathPrefix);
			}
			return AssetManager;
		}(spine.AssetManager));
		threejs.AssetManager = AssetManager;
	})(threejs = spine.threejs || (spine.threejs = {}));
})(spine || (spine = {}));
var spine;
(function (spine) {
	var threejs;
	(function (threejs) {
		var MeshBatcher = (function () {
			function MeshBatcher(mesh, maxVertices) {
				if (maxVertices === void 0) { maxVertices = 10920; }
				this.verticesLength = 0;
				this.indicesLength = 0;
				if (maxVertices > 10920)
					throw new Error("Can't have more than 10920 triangles per batch: " + maxVertices);
				var vertices = this.vertices = new Float32Array(maxVertices * MeshBatcher.VERTEX_SIZE);
				var indices = this.indices = new Uint16Array(maxVertices * 3);
				this.mesh = mesh;
				var geo = new THREE.BufferGeometry();
				var vertexBuffer = this.vertexBuffer = new THREE.InterleavedBuffer(vertices, MeshBatcher.VERTEX_SIZE);
				vertexBuffer.dynamic = true;
				geo.addAttribute("position", new THREE.InterleavedBufferAttribute(vertexBuffer, 3, 0, false));
				geo.addAttribute("color", new THREE.InterleavedBufferAttribute(vertexBuffer, 4, 3, false));
				geo.addAttribute("uv", new THREE.InterleavedBufferAttribute(vertexBuffer, 2, 7, false));
				geo.setIndex(new THREE.BufferAttribute(indices, 1));
				geo.getIndex().dynamic = true;
				geo.drawRange.start = 0;
				geo.drawRange.count = 0;
				mesh.geometry = geo;
			}
			MeshBatcher.prototype.begin = function () {
				this.verticesLength = 0;
				this.indicesLength = 0;
			};
			MeshBatcher.prototype.batch = function (vertices, verticesLength, indices, indicesLength, z) {
				if (z === void 0) { z = 0; }
				var indexStart = this.verticesLength / MeshBatcher.VERTEX_SIZE;
				var vertexBuffer = this.vertices;
				var i = this.verticesLength;
				var j = 0;
				for (; j < verticesLength;) {
					vertexBuffer[i++] = vertices[j++];
					vertexBuffer[i++] = vertices[j++];
					vertexBuffer[i++] = z;
					vertexBuffer[i++] = vertices[j++];
					vertexBuffer[i++] = vertices[j++];
					vertexBuffer[i++] = vertices[j++];
					vertexBuffer[i++] = vertices[j++];
					vertexBuffer[i++] = vertices[j++];
					vertexBuffer[i++] = vertices[j++];
				}
				this.verticesLength = i;
				var indicesArray = this.indices;
				for (i = this.indicesLength, j = 0; j < indicesLength; i++, j++)
					indicesArray[i] = indices[j] + indexStart;
				this.indicesLength += indicesLength;
			};
			MeshBatcher.prototype.end = function () {
				this.vertexBuffer.needsUpdate = true;
				this.vertexBuffer.updateRange.offset = 0;
				this.vertexBuffer.updateRange.count = this.verticesLength;
				var geo = this.mesh.geometry;
				geo.getIndex().needsUpdate = true;
				geo.getIndex().updateRange.offset = 0;
				geo.getIndex().updateRange.count = this.indicesLength;
				geo.drawRange.start = 0;
				geo.drawRange.count = this.indicesLength;
			};
			MeshBatcher.VERTEX_SIZE = 9;
			return MeshBatcher;
		}());
		threejs.MeshBatcher = MeshBatcher;
	})(threejs = spine.threejs || (spine.threejs = {}));
})(spine || (spine = {}));
var spine;
(function (spine) {
	var threejs;
	(function (threejs) {
		var SkeletonMesh = (function (_super) {
			__extends(SkeletonMesh, _super);
			function SkeletonMesh(skeletonData) {
<<<<<<< HEAD
				var _this = _super.call(this) || this;
				_this.tempPos = new spine.Vector2();
				_this.tempUv = new spine.Vector2();
				_this.tempLight = new spine.Color();
				_this.tempDark = new spine.Color();
				_this.zOffset = 0.1;
				_this.clipper = new spine.SkeletonClipping();
				_this.vertices = spine.Utils.newFloatArray(1024);
				_this.tempColor = new spine.Color();
				_this.skeleton = new spine.Skeleton(skeletonData);
=======
				_super.call(this);
				this.zOffset = 0.1;
				this.clipper = new spine.SkeletonClipping();
				this.vertices = spine.Utils.newFloatArray(1024);
				this.tempColor = new spine.Color();
				this.skeleton = new spine.Skeleton(skeletonData);
>>>>>>> 83d45b54
				var animData = new spine.AnimationStateData(skeletonData);
				this.state = new spine.AnimationState(animData);
				var material = this.material = new THREE.MeshBasicMaterial();
				material.side = THREE.DoubleSide;
				material.transparent = true;
				material.alphaTest = 0.5;
				this.batcher = new threejs.MeshBatcher(this);
			}
			SkeletonMesh.prototype.update = function (deltaTime) {
				var state = this.state;
				var skeleton = this.skeleton;
				state.update(deltaTime);
				state.apply(skeleton);
				skeleton.updateWorldTransform();
				this.updateGeometry();
			};
			SkeletonMesh.prototype.updateGeometry = function () {
				var tempPos = this.tempPos;
				var tempUv = this.tempUv;
				var tempLight = this.tempLight;
				var tempDark = this.tempDark;
				var geometry = this.geometry;
				var numVertices = 0;
				var verticesLength = 0;
				var indicesLength = 0;
				var blendMode = null;
				var clipper = this.clipper;
				var vertices = this.vertices;
				var triangles = null;
				var uvs = null;
				var drawOrder = this.skeleton.drawOrder;
				var batcher = this.batcher;
				batcher.begin();
				var z = 0;
				var zOffset = this.zOffset;
				for (var i = 0, n = drawOrder.length; i < n; i++) {
					var vertexSize = clipper.isClipping() ? 2 : SkeletonMesh.VERTEX_SIZE;
					var slot = drawOrder[i];
					var attachment = slot.getAttachment();
					var attachmentColor = null;
					var texture = null;
					var numFloats = 0;
					if (attachment instanceof spine.RegionAttachment) {
						var region = attachment;
						attachmentColor = region.color;
						vertices = this.vertices;
						numFloats = vertexSize * 4;
						region.computeWorldVertices(slot.bone, vertices, 0, vertexSize);
						triangles = SkeletonMesh.QUAD_TRIANGLES;
						uvs = region.uvs;
						texture = region.region.renderObject.texture;
					}
					else if (attachment instanceof spine.MeshAttachment) {
						var mesh = attachment;
						attachmentColor = mesh.color;
						vertices = this.vertices;
						numFloats = (mesh.worldVerticesLength >> 1) * vertexSize;
						if (numFloats > vertices.length) {
							vertices = this.vertices = spine.Utils.newFloatArray(numFloats);
						}
						mesh.computeWorldVertices(slot, 0, mesh.worldVerticesLength, vertices, 0, vertexSize);
						triangles = mesh.triangles;
						uvs = mesh.uvs;
						texture = mesh.region.renderObject.texture;
					}
					else if (attachment instanceof spine.ClippingAttachment) {
						var clip = (attachment);
						clipper.clipStart(slot, clip);
						continue;
					}
					else
						continue;
					if (texture != null) {
						if (!this.material.map) {
							var mat = this.material;
							mat.map = texture.texture;
							mat.needsUpdate = true;
						}
						var skeleton = slot.bone.skeleton;
						var skeletonColor = skeleton.color;
						var slotColor = slot.color;
						var alpha = skeletonColor.a * slotColor.a * attachmentColor.a;
						var color = this.tempColor;
						color.set(skeletonColor.r * slotColor.r * attachmentColor.r, skeletonColor.g * slotColor.g * attachmentColor.g, skeletonColor.b * slotColor.b * attachmentColor.b, alpha);
						if (clipper.isClipping()) {
							clipper.clipTriangles(vertices, numFloats, triangles, triangles.length, uvs, color, null, false);
							var clippedVertices = clipper.clippedVertices;
							var clippedTriangles = clipper.clippedTriangles;
							if (this.vertexEffect != null) {
								var vertexEffect = this.vertexEffect;
								var verts = clippedVertices;
								for (var v = 0, n_2 = clippedVertices.length; v < n_2; v += vertexSize) {
									tempPos.x = verts[v];
									tempPos.y = verts[v + 1];
									tempLight.setFromColor(color);
									tempDark.set(0, 0, 0, 0);
									tempUv.x = verts[v + 6];
									tempUv.y = verts[v + 7];
									vertexEffect.transform(tempPos, tempUv, tempLight, tempDark);
									verts[v] = tempPos.x;
									verts[v + 1] = tempPos.y;
									verts[v + 2] = tempLight.r;
									verts[v + 3] = tempLight.g;
									verts[v + 4] = tempLight.b;
									verts[v + 5] = tempLight.a;
									verts[v + 6] = tempUv.x;
									verts[v + 7] = tempUv.y;
								}
							}
							batcher.batch(clippedVertices, clippedVertices.length, clippedTriangles, clippedTriangles.length, z);
						}
						else {
							var verts = vertices;
							if (this.vertexEffect != null) {
								var vertexEffect = this.vertexEffect;
								for (var v = 0, u = 0, n_3 = numFloats; v < n_3; v += vertexSize, u += 2) {
									tempPos.x = verts[v];
									tempPos.y = verts[v + 1];
									tempLight.setFromColor(color);
									tempDark.set(0, 0, 0, 0);
									tempUv.x = uvs[u];
									tempUv.y = uvs[u + 1];
									vertexEffect.transform(tempPos, tempUv, tempLight, tempDark);
									verts[v] = tempPos.x;
									verts[v + 1] = tempPos.y;
									verts[v + 2] = tempLight.r;
									verts[v + 3] = tempLight.g;
									verts[v + 4] = tempLight.b;
									verts[v + 5] = tempLight.a;
									verts[v + 6] = tempUv.x;
									verts[v + 7] = tempUv.y;
								}
							}
							else {
								for (var v = 2, u = 0, n_4 = numFloats; v < n_4; v += vertexSize, u += 2) {
									verts[v] = color.r;
									verts[v + 1] = color.g;
									verts[v + 2] = color.b;
									verts[v + 3] = color.a;
									verts[v + 4] = uvs[u];
									verts[v + 5] = uvs[u + 1];
								}
							}
							batcher.batch(vertices, numFloats, triangles, triangles.length, z);
						}
						z += zOffset;
					}
				}
				batcher.end();
			};
			SkeletonMesh.QUAD_TRIANGLES = [0, 1, 2, 2, 3, 0];
			SkeletonMesh.VERTEX_SIZE = 2 + 2 + 4;
			return SkeletonMesh;
		}(THREE.Mesh));
		threejs.SkeletonMesh = SkeletonMesh;
	})(threejs = spine.threejs || (spine.threejs = {}));
})(spine || (spine = {}));
var spine;
(function (spine) {
	var threejs;
	(function (threejs) {
		var ThreeJsTexture = (function (_super) {
			__extends(ThreeJsTexture, _super);
			function ThreeJsTexture(image) {
				_super.call(this, image);
				this.texture = new THREE.Texture(image);
				this.texture.flipY = false;
				this.texture.needsUpdate = true;
			}
			ThreeJsTexture.prototype.setFilters = function (minFilter, magFilter) {
				this.texture.minFilter = ThreeJsTexture.toThreeJsTextureFilter(minFilter);
				this.texture.magFilter = ThreeJsTexture.toThreeJsTextureFilter(magFilter);
			};
			ThreeJsTexture.prototype.setWraps = function (uWrap, vWrap) {
				this.texture.wrapS = ThreeJsTexture.toThreeJsTextureWrap(uWrap);
				this.texture.wrapT = ThreeJsTexture.toThreeJsTextureWrap(vWrap);
			};
			ThreeJsTexture.prototype.dispose = function () {
				this.texture.dispose();
			};
			ThreeJsTexture.toThreeJsTextureFilter = function (filter) {
				if (filter === spine.TextureFilter.Linear)
					return THREE.LinearFilter;
				else if (filter === spine.TextureFilter.MipMap)
					return THREE.LinearMipMapLinearFilter;
				else if (filter === spine.TextureFilter.MipMapLinearNearest)
					return THREE.LinearMipMapNearestFilter;
				else if (filter === spine.TextureFilter.MipMapNearestLinear)
					return THREE.NearestMipMapLinearFilter;
				else if (filter === spine.TextureFilter.MipMapNearestNearest)
					return THREE.NearestMipMapNearestFilter;
				else if (filter === spine.TextureFilter.Nearest)
					return THREE.NearestFilter;
				else
					throw new Error("Unknown texture filter: " + filter);
			};
			ThreeJsTexture.toThreeJsTextureWrap = function (wrap) {
				if (wrap === spine.TextureWrap.ClampToEdge)
					return THREE.ClampToEdgeWrapping;
				else if (wrap === spine.TextureWrap.MirroredRepeat)
					return THREE.MirroredRepeatWrapping;
				else if (wrap === spine.TextureWrap.Repeat)
					return THREE.RepeatWrapping;
				else
					throw new Error("Unknown texture wrap: " + wrap);
			};
			return ThreeJsTexture;
		}(spine.Texture));
		threejs.ThreeJsTexture = ThreeJsTexture;
	})(threejs = spine.threejs || (spine.threejs = {}));
})(spine || (spine = {}));
//# sourceMappingURL=spine-threejs.js.map<|MERGE_RESOLUTION|>--- conflicted
+++ resolved
@@ -1,8 +1,13 @@
-var __extends = (this && this.__extends) || function (d, b) {
-	for (var p in b) if (b.hasOwnProperty(p)) d[p] = b[p];
-	function __() { this.constructor = d; }
-	d.prototype = b === null ? Object.create(b) : (__.prototype = b.prototype, new __());
-};
+var __extends = (this && this.__extends) || (function () {
+	var extendStatics = Object.setPrototypeOf ||
+		({ __proto__: [] } instanceof Array && function (d, b) { d.__proto__ = b; }) ||
+		function (d, b) { for (var p in b) if (b.hasOwnProperty(p)) d[p] = b[p]; };
+	return function (d, b) {
+		extendStatics(d, b);
+		function __() { this.constructor = d; }
+		d.prototype = b === null ? Object.create(b) : (__.prototype = b.prototype, new __());
+	};
+})();
 var spine;
 (function (spine) {
 	var Animation = (function () {
@@ -53,17 +58,18 @@
 		return Animation;
 	}());
 	spine.Animation = Animation;
+	var MixPose;
 	(function (MixPose) {
 		MixPose[MixPose["setup"] = 0] = "setup";
 		MixPose[MixPose["current"] = 1] = "current";
 		MixPose[MixPose["currentLayered"] = 2] = "currentLayered";
-	})(spine.MixPose || (spine.MixPose = {}));
-	var MixPose = spine.MixPose;
+	})(MixPose = spine.MixPose || (spine.MixPose = {}));
+	var MixDirection;
 	(function (MixDirection) {
 		MixDirection[MixDirection["in"] = 0] = "in";
 		MixDirection[MixDirection["out"] = 1] = "out";
-	})(spine.MixDirection || (spine.MixDirection = {}));
-	var MixDirection = spine.MixDirection;
+	})(MixDirection = spine.MixDirection || (spine.MixDirection = {}));
+	var TimelineType;
 	(function (TimelineType) {
 		TimelineType[TimelineType["rotate"] = 0] = "rotate";
 		TimelineType[TimelineType["translate"] = 1] = "translate";
@@ -80,8 +86,7 @@
 		TimelineType[TimelineType["pathConstraintSpacing"] = 12] = "pathConstraintSpacing";
 		TimelineType[TimelineType["pathConstraintMix"] = 13] = "pathConstraintMix";
 		TimelineType[TimelineType["twoColor"] = 14] = "twoColor";
-	})(spine.TimelineType || (spine.TimelineType = {}));
-	var TimelineType = spine.TimelineType;
+	})(TimelineType = spine.TimelineType || (spine.TimelineType = {}));
 	var CurveTimeline = (function () {
 		function CurveTimeline(frameCount) {
 			if (frameCount <= 0)
@@ -157,18 +162,19 @@
 			var y = curves[i - 1];
 			return y + (1 - y) * (percent - x) / (1 - x);
 		};
-		CurveTimeline.LINEAR = 0;
-		CurveTimeline.STEPPED = 1;
-		CurveTimeline.BEZIER = 2;
-		CurveTimeline.BEZIER_SIZE = 10 * 2 - 1;
 		return CurveTimeline;
 	}());
+	CurveTimeline.LINEAR = 0;
+	CurveTimeline.STEPPED = 1;
+	CurveTimeline.BEZIER = 2;
+	CurveTimeline.BEZIER_SIZE = 10 * 2 - 1;
 	spine.CurveTimeline = CurveTimeline;
 	var RotateTimeline = (function (_super) {
 		__extends(RotateTimeline, _super);
 		function RotateTimeline(frameCount) {
-			_super.call(this, frameCount);
-			this.frames = spine.Utils.newFloatArray(frameCount << 1);
+			var _this = _super.call(this, frameCount) || this;
+			_this.frames = spine.Utils.newFloatArray(frameCount << 1);
+			return _this;
 		}
 		RotateTimeline.prototype.getPropertyId = function () {
 			return (TimelineType.rotate << 24) + this.boneIndex;
@@ -220,18 +226,19 @@
 				bone.rotation += r * alpha;
 			}
 		};
-		RotateTimeline.ENTRIES = 2;
-		RotateTimeline.PREV_TIME = -2;
-		RotateTimeline.PREV_ROTATION = -1;
-		RotateTimeline.ROTATION = 1;
 		return RotateTimeline;
 	}(CurveTimeline));
+	RotateTimeline.ENTRIES = 2;
+	RotateTimeline.PREV_TIME = -2;
+	RotateTimeline.PREV_ROTATION = -1;
+	RotateTimeline.ROTATION = 1;
 	spine.RotateTimeline = RotateTimeline;
 	var TranslateTimeline = (function (_super) {
 		__extends(TranslateTimeline, _super);
 		function TranslateTimeline(frameCount) {
-			_super.call(this, frameCount);
-			this.frames = spine.Utils.newFloatArray(frameCount * TranslateTimeline.ENTRIES);
+			var _this = _super.call(this, frameCount) || this;
+			_this.frames = spine.Utils.newFloatArray(frameCount * TranslateTimeline.ENTRIES);
+			return _this;
 		}
 		TranslateTimeline.prototype.getPropertyId = function () {
 			return (TimelineType.translate << 24) + this.boneIndex;
@@ -280,19 +287,19 @@
 				bone.y += (bone.data.y + y - bone.y) * alpha;
 			}
 		};
-		TranslateTimeline.ENTRIES = 3;
-		TranslateTimeline.PREV_TIME = -3;
-		TranslateTimeline.PREV_X = -2;
-		TranslateTimeline.PREV_Y = -1;
-		TranslateTimeline.X = 1;
-		TranslateTimeline.Y = 2;
 		return TranslateTimeline;
 	}(CurveTimeline));
+	TranslateTimeline.ENTRIES = 3;
+	TranslateTimeline.PREV_TIME = -3;
+	TranslateTimeline.PREV_X = -2;
+	TranslateTimeline.PREV_Y = -1;
+	TranslateTimeline.X = 1;
+	TranslateTimeline.Y = 2;
 	spine.TranslateTimeline = TranslateTimeline;
 	var ScaleTimeline = (function (_super) {
 		__extends(ScaleTimeline, _super);
 		function ScaleTimeline(frameCount) {
-			_super.call(this, frameCount);
+			return _super.call(this, frameCount) || this;
 		}
 		ScaleTimeline.prototype.getPropertyId = function () {
 			return (TimelineType.scale << 24) + this.boneIndex;
@@ -358,7 +365,7 @@
 	var ShearTimeline = (function (_super) {
 		__extends(ShearTimeline, _super);
 		function ShearTimeline(frameCount) {
-			_super.call(this, frameCount);
+			return _super.call(this, frameCount) || this;
 		}
 		ShearTimeline.prototype.getPropertyId = function () {
 			return (TimelineType.shear << 24) + this.boneIndex;
@@ -407,8 +414,9 @@
 	var ColorTimeline = (function (_super) {
 		__extends(ColorTimeline, _super);
 		function ColorTimeline(frameCount) {
-			_super.call(this, frameCount);
-			this.frames = spine.Utils.newFloatArray(frameCount * ColorTimeline.ENTRIES);
+			var _this = _super.call(this, frameCount) || this;
+			_this.frames = spine.Utils.newFloatArray(frameCount * ColorTimeline.ENTRIES);
+			return _this;
 		}
 		ColorTimeline.prototype.getPropertyId = function () {
 			return (TimelineType.color << 24) + this.slotIndex;
@@ -465,24 +473,25 @@
 				color.add((r - color.r) * alpha, (g - color.g) * alpha, (b - color.b) * alpha, (a - color.a) * alpha);
 			}
 		};
-		ColorTimeline.ENTRIES = 5;
-		ColorTimeline.PREV_TIME = -5;
-		ColorTimeline.PREV_R = -4;
-		ColorTimeline.PREV_G = -3;
-		ColorTimeline.PREV_B = -2;
-		ColorTimeline.PREV_A = -1;
-		ColorTimeline.R = 1;
-		ColorTimeline.G = 2;
-		ColorTimeline.B = 3;
-		ColorTimeline.A = 4;
 		return ColorTimeline;
 	}(CurveTimeline));
+	ColorTimeline.ENTRIES = 5;
+	ColorTimeline.PREV_TIME = -5;
+	ColorTimeline.PREV_R = -4;
+	ColorTimeline.PREV_G = -3;
+	ColorTimeline.PREV_B = -2;
+	ColorTimeline.PREV_A = -1;
+	ColorTimeline.R = 1;
+	ColorTimeline.G = 2;
+	ColorTimeline.B = 3;
+	ColorTimeline.A = 4;
 	spine.ColorTimeline = ColorTimeline;
 	var TwoColorTimeline = (function (_super) {
 		__extends(TwoColorTimeline, _super);
 		function TwoColorTimeline(frameCount) {
-			_super.call(this, frameCount);
-			this.frames = spine.Utils.newFloatArray(frameCount * TwoColorTimeline.ENTRIES);
+			var _this = _super.call(this, frameCount) || this;
+			_this.frames = spine.Utils.newFloatArray(frameCount * TwoColorTimeline.ENTRIES);
+			return _this;
 		}
 		TwoColorTimeline.prototype.getPropertyId = function () {
 			return (TimelineType.twoColor << 24) + this.slotIndex;
@@ -558,24 +567,24 @@
 				dark.add((r2 - dark.r) * alpha, (g2 - dark.g) * alpha, (b2 - dark.b) * alpha, 0);
 			}
 		};
-		TwoColorTimeline.ENTRIES = 8;
-		TwoColorTimeline.PREV_TIME = -8;
-		TwoColorTimeline.PREV_R = -7;
-		TwoColorTimeline.PREV_G = -6;
-		TwoColorTimeline.PREV_B = -5;
-		TwoColorTimeline.PREV_A = -4;
-		TwoColorTimeline.PREV_R2 = -3;
-		TwoColorTimeline.PREV_G2 = -2;
-		TwoColorTimeline.PREV_B2 = -1;
-		TwoColorTimeline.R = 1;
-		TwoColorTimeline.G = 2;
-		TwoColorTimeline.B = 3;
-		TwoColorTimeline.A = 4;
-		TwoColorTimeline.R2 = 5;
-		TwoColorTimeline.G2 = 6;
-		TwoColorTimeline.B2 = 7;
 		return TwoColorTimeline;
 	}(CurveTimeline));
+	TwoColorTimeline.ENTRIES = 8;
+	TwoColorTimeline.PREV_TIME = -8;
+	TwoColorTimeline.PREV_R = -7;
+	TwoColorTimeline.PREV_G = -6;
+	TwoColorTimeline.PREV_B = -5;
+	TwoColorTimeline.PREV_A = -4;
+	TwoColorTimeline.PREV_R2 = -3;
+	TwoColorTimeline.PREV_G2 = -2;
+	TwoColorTimeline.PREV_B2 = -1;
+	TwoColorTimeline.R = 1;
+	TwoColorTimeline.G = 2;
+	TwoColorTimeline.B = 3;
+	TwoColorTimeline.A = 4;
+	TwoColorTimeline.R2 = 5;
+	TwoColorTimeline.G2 = 6;
+	TwoColorTimeline.B2 = 7;
 	spine.TwoColorTimeline = TwoColorTimeline;
 	var AttachmentTimeline = (function () {
 		function AttachmentTimeline(frameCount) {
@@ -622,9 +631,10 @@
 	var DeformTimeline = (function (_super) {
 		__extends(DeformTimeline, _super);
 		function DeformTimeline(frameCount) {
-			_super.call(this, frameCount);
-			this.frames = spine.Utils.newFloatArray(frameCount);
-			this.frameVertices = new Array(frameCount);
+			var _this = _super.call(this, frameCount) || this;
+			_this.frames = spine.Utils.newFloatArray(frameCount);
+			_this.frameVertices = new Array(frameCount);
+			return _this;
 		}
 		DeformTimeline.prototype.getPropertyId = function () {
 			return (TimelineType.deform << 27) + +this.attachment.id + this.slotIndex;
@@ -812,8 +822,9 @@
 	var IkConstraintTimeline = (function (_super) {
 		__extends(IkConstraintTimeline, _super);
 		function IkConstraintTimeline(frameCount) {
-			_super.call(this, frameCount);
-			this.frames = spine.Utils.newFloatArray(frameCount * IkConstraintTimeline.ENTRIES);
+			var _this = _super.call(this, frameCount) || this;
+			_this.frames = spine.Utils.newFloatArray(frameCount * IkConstraintTimeline.ENTRIES);
+			return _this;
 		}
 		IkConstraintTimeline.prototype.getPropertyId = function () {
 			return (TimelineType.ikConstraint << 24) + this.ikConstraintIndex;
@@ -847,7 +858,7 @@
 				}
 				else {
 					constraint.mix += (frames[frames.length + IkConstraintTimeline.PREV_MIX] - constraint.mix) * alpha;
-					if (direction == MixDirection.in)
+					if (direction == MixDirection["in"])
 						constraint.bendDirection = frames[frames.length + IkConstraintTimeline.PREV_BEND_DIRECTION];
 				}
 				return;
@@ -862,24 +873,25 @@
 			}
 			else {
 				constraint.mix += (mix + (frames[frame + IkConstraintTimeline.MIX] - mix) * percent - constraint.mix) * alpha;
-				if (direction == MixDirection.in)
+				if (direction == MixDirection["in"])
 					constraint.bendDirection = frames[frame + IkConstraintTimeline.PREV_BEND_DIRECTION];
 			}
 		};
-		IkConstraintTimeline.ENTRIES = 3;
-		IkConstraintTimeline.PREV_TIME = -3;
-		IkConstraintTimeline.PREV_MIX = -2;
-		IkConstraintTimeline.PREV_BEND_DIRECTION = -1;
-		IkConstraintTimeline.MIX = 1;
-		IkConstraintTimeline.BEND_DIRECTION = 2;
 		return IkConstraintTimeline;
 	}(CurveTimeline));
+	IkConstraintTimeline.ENTRIES = 3;
+	IkConstraintTimeline.PREV_TIME = -3;
+	IkConstraintTimeline.PREV_MIX = -2;
+	IkConstraintTimeline.PREV_BEND_DIRECTION = -1;
+	IkConstraintTimeline.MIX = 1;
+	IkConstraintTimeline.BEND_DIRECTION = 2;
 	spine.IkConstraintTimeline = IkConstraintTimeline;
 	var TransformConstraintTimeline = (function (_super) {
 		__extends(TransformConstraintTimeline, _super);
 		function TransformConstraintTimeline(frameCount) {
-			_super.call(this, frameCount);
-			this.frames = spine.Utils.newFloatArray(frameCount * TransformConstraintTimeline.ENTRIES);
+			var _this = _super.call(this, frameCount) || this;
+			_this.frames = spine.Utils.newFloatArray(frameCount * TransformConstraintTimeline.ENTRIES);
+			return _this;
 		}
 		TransformConstraintTimeline.prototype.getPropertyId = function () {
 			return (TimelineType.transformConstraint << 24) + this.transformConstraintIndex;
@@ -947,24 +959,25 @@
 				constraint.shearMix += (shear - constraint.shearMix) * alpha;
 			}
 		};
-		TransformConstraintTimeline.ENTRIES = 5;
-		TransformConstraintTimeline.PREV_TIME = -5;
-		TransformConstraintTimeline.PREV_ROTATE = -4;
-		TransformConstraintTimeline.PREV_TRANSLATE = -3;
-		TransformConstraintTimeline.PREV_SCALE = -2;
-		TransformConstraintTimeline.PREV_SHEAR = -1;
-		TransformConstraintTimeline.ROTATE = 1;
-		TransformConstraintTimeline.TRANSLATE = 2;
-		TransformConstraintTimeline.SCALE = 3;
-		TransformConstraintTimeline.SHEAR = 4;
 		return TransformConstraintTimeline;
 	}(CurveTimeline));
+	TransformConstraintTimeline.ENTRIES = 5;
+	TransformConstraintTimeline.PREV_TIME = -5;
+	TransformConstraintTimeline.PREV_ROTATE = -4;
+	TransformConstraintTimeline.PREV_TRANSLATE = -3;
+	TransformConstraintTimeline.PREV_SCALE = -2;
+	TransformConstraintTimeline.PREV_SHEAR = -1;
+	TransformConstraintTimeline.ROTATE = 1;
+	TransformConstraintTimeline.TRANSLATE = 2;
+	TransformConstraintTimeline.SCALE = 3;
+	TransformConstraintTimeline.SHEAR = 4;
 	spine.TransformConstraintTimeline = TransformConstraintTimeline;
 	var PathConstraintPositionTimeline = (function (_super) {
 		__extends(PathConstraintPositionTimeline, _super);
 		function PathConstraintPositionTimeline(frameCount) {
-			_super.call(this, frameCount);
-			this.frames = spine.Utils.newFloatArray(frameCount * PathConstraintPositionTimeline.ENTRIES);
+			var _this = _super.call(this, frameCount) || this;
+			_this.frames = spine.Utils.newFloatArray(frameCount * PathConstraintPositionTimeline.ENTRIES);
+			return _this;
 		}
 		PathConstraintPositionTimeline.prototype.getPropertyId = function () {
 			return (TimelineType.pathConstraintPosition << 24) + this.pathConstraintIndex;
@@ -1002,17 +1015,17 @@
 			else
 				constraint.position += (position - constraint.position) * alpha;
 		};
-		PathConstraintPositionTimeline.ENTRIES = 2;
-		PathConstraintPositionTimeline.PREV_TIME = -2;
-		PathConstraintPositionTimeline.PREV_VALUE = -1;
-		PathConstraintPositionTimeline.VALUE = 1;
 		return PathConstraintPositionTimeline;
 	}(CurveTimeline));
+	PathConstraintPositionTimeline.ENTRIES = 2;
+	PathConstraintPositionTimeline.PREV_TIME = -2;
+	PathConstraintPositionTimeline.PREV_VALUE = -1;
+	PathConstraintPositionTimeline.VALUE = 1;
 	spine.PathConstraintPositionTimeline = PathConstraintPositionTimeline;
 	var PathConstraintSpacingTimeline = (function (_super) {
 		__extends(PathConstraintSpacingTimeline, _super);
 		function PathConstraintSpacingTimeline(frameCount) {
-			_super.call(this, frameCount);
+			return _super.call(this, frameCount) || this;
 		}
 		PathConstraintSpacingTimeline.prototype.getPropertyId = function () {
 			return (TimelineType.pathConstraintSpacing << 24) + this.pathConstraintIndex;
@@ -1051,8 +1064,9 @@
 	var PathConstraintMixTimeline = (function (_super) {
 		__extends(PathConstraintMixTimeline, _super);
 		function PathConstraintMixTimeline(frameCount) {
-			_super.call(this, frameCount);
-			this.frames = spine.Utils.newFloatArray(frameCount * PathConstraintMixTimeline.ENTRIES);
+			var _this = _super.call(this, frameCount) || this;
+			_this.frames = spine.Utils.newFloatArray(frameCount * PathConstraintMixTimeline.ENTRIES);
+			return _this;
 		}
 		PathConstraintMixTimeline.prototype.getPropertyId = function () {
 			return (TimelineType.pathConstraintMix << 24) + this.pathConstraintIndex;
@@ -1101,14 +1115,14 @@
 				constraint.translateMix += (translate - constraint.translateMix) * alpha;
 			}
 		};
-		PathConstraintMixTimeline.ENTRIES = 3;
-		PathConstraintMixTimeline.PREV_TIME = -3;
-		PathConstraintMixTimeline.PREV_ROTATE = -2;
-		PathConstraintMixTimeline.PREV_TRANSLATE = -1;
-		PathConstraintMixTimeline.ROTATE = 1;
-		PathConstraintMixTimeline.TRANSLATE = 2;
 		return PathConstraintMixTimeline;
 	}(CurveTimeline));
+	PathConstraintMixTimeline.ENTRIES = 3;
+	PathConstraintMixTimeline.PREV_TIME = -3;
+	PathConstraintMixTimeline.PREV_ROTATE = -2;
+	PathConstraintMixTimeline.PREV_TRANSLATE = -1;
+	PathConstraintMixTimeline.ROTATE = 1;
+	PathConstraintMixTimeline.TRANSLATE = 2;
 	spine.PathConstraintMixTimeline = PathConstraintMixTimeline;
 })(spine || (spine = {}));
 var spine;
@@ -1219,7 +1233,7 @@
 				var timelines = current.animation.timelines;
 				if (mix == 1) {
 					for (var ii = 0; ii < timelineCount; ii++)
-						timelines[ii].apply(skeleton, animationLast, animationTime, events, 1, spine.MixPose.setup, spine.MixDirection.in);
+						timelines[ii].apply(skeleton, animationLast, animationTime, events, 1, spine.MixPose.setup, spine.MixDirection["in"]);
 				}
 				else {
 					var timelineData = current.timelineData;
@@ -1234,7 +1248,7 @@
 							this.applyRotateTimeline(timeline, skeleton, animationTime, mix, pose, timelinesRotation, ii << 1, firstFrame);
 						}
 						else
-							timeline.apply(skeleton, animationLast, animationTime, events, mix, pose, spine.MixDirection.in);
+							timeline.apply(skeleton, animationLast, animationTime, events, mix, pose, spine.MixDirection["in"]);
 					}
 				}
 				this.queueEvents(current, animationTime);
@@ -1315,7 +1329,7 @@
 			if (firstFrame)
 				timelinesRotation[i] = 0;
 			if (alpha == 1) {
-				timeline.apply(skeleton, 0, time, null, 1, pose, spine.MixDirection.in);
+				timeline.apply(skeleton, 0, time, null, 1, pose, spine.MixDirection["in"]);
 				return;
 			}
 			var rotateTimeline = timeline;
@@ -1597,13 +1611,13 @@
 		AnimationState.prototype.clearListenerNotifications = function () {
 			this.queue.clear();
 		};
-		AnimationState.emptyAnimation = new spine.Animation("<empty>", [], 0);
-		AnimationState.SUBSEQUENT = 0;
-		AnimationState.FIRST = 1;
-		AnimationState.DIP = 2;
-		AnimationState.DIP_MIX = 3;
 		return AnimationState;
 	}());
+	AnimationState.emptyAnimation = new spine.Animation("<empty>", [], 0);
+	AnimationState.SUBSEQUENT = 0;
+	AnimationState.FIRST = 1;
+	AnimationState.DIP = 2;
+	AnimationState.DIP_MIX = 3;
 	spine.AnimationState = AnimationState;
 	var TrackEntry = (function () {
 		function TrackEntry() {
@@ -1781,6 +1795,7 @@
 		return EventQueue;
 	}());
 	spine.EventQueue = EventQueue;
+	var EventType;
 	(function (EventType) {
 		EventType[EventType["start"] = 0] = "start";
 		EventType[EventType["interrupt"] = 1] = "interrupt";
@@ -1788,8 +1803,7 @@
 		EventType[EventType["dispose"] = 3] = "dispose";
 		EventType[EventType["complete"] = 4] = "complete";
 		EventType[EventType["event"] = 5] = "event";
-	})(spine.EventType || (spine.EventType = {}));
-	var EventType = spine.EventType;
+	})(EventType = spine.EventType || (spine.EventType = {}));
 	var AnimationStateAdapter2 = (function () {
 		function AnimationStateAdapter2() {
 		}
@@ -2015,371 +2029,13 @@
 })(spine || (spine = {}));
 var spine;
 (function (spine) {
-	var Attachment = (function () {
-		function Attachment(name) {
-			if (name == null)
-				throw new Error("name cannot be null.");
-			this.name = name;
-		}
-		return Attachment;
-	}());
-	spine.Attachment = Attachment;
-	var VertexAttachment = (function (_super) {
-		__extends(VertexAttachment, _super);
-		function VertexAttachment(name) {
-			_super.call(this, name);
-			this.id = (VertexAttachment.nextID++ & 65535) << 11;
-			this.worldVerticesLength = 0;
-		}
-		VertexAttachment.prototype.computeWorldVertices = function (slot, start, count, worldVertices, offset, stride) {
-			count = offset + (count >> 1) * stride;
-			var skeleton = slot.bone.skeleton;
-			var deformArray = slot.attachmentVertices;
-			var vertices = this.vertices;
-			var bones = this.bones;
-			if (bones == null) {
-				if (deformArray.length > 0)
-					vertices = deformArray;
-				var bone = slot.bone;
-				var x = bone.worldX;
-				var y = bone.worldY;
-				var a = bone.a, b = bone.b, c = bone.c, d = bone.d;
-				for (var v_1 = start, w = offset; w < count; v_1 += 2, w += stride) {
-					var vx = vertices[v_1], vy = vertices[v_1 + 1];
-					worldVertices[w] = vx * a + vy * b + x;
-					worldVertices[w + 1] = vx * c + vy * d + y;
-				}
-				return;
-			}
-			var v = 0, skip = 0;
-			for (var i = 0; i < start; i += 2) {
-				var n = bones[v];
-				v += n + 1;
-				skip += n;
-			}
-			var skeletonBones = skeleton.bones;
-			if (deformArray.length == 0) {
-				for (var w = offset, b = skip * 3; w < count; w += stride) {
-					var wx = 0, wy = 0;
-					var n = bones[v++];
-					n += v;
-					for (; v < n; v++, b += 3) {
-						var bone = skeletonBones[bones[v]];
-						var vx = vertices[b], vy = vertices[b + 1], weight = vertices[b + 2];
-						wx += (vx * bone.a + vy * bone.b + bone.worldX) * weight;
-						wy += (vx * bone.c + vy * bone.d + bone.worldY) * weight;
-					}
-					worldVertices[w] = wx;
-					worldVertices[w + 1] = wy;
-				}
-			}
-			else {
-				var deform = deformArray;
-				for (var w = offset, b = skip * 3, f = skip << 1; w < count; w += stride) {
-					var wx = 0, wy = 0;
-					var n = bones[v++];
-					n += v;
-					for (; v < n; v++, b += 3, f += 2) {
-						var bone = skeletonBones[bones[v]];
-						var vx = vertices[b] + deform[f], vy = vertices[b + 1] + deform[f + 1], weight = vertices[b + 2];
-						wx += (vx * bone.a + vy * bone.b + bone.worldX) * weight;
-						wy += (vx * bone.c + vy * bone.d + bone.worldY) * weight;
-					}
-					worldVertices[w] = wx;
-					worldVertices[w + 1] = wy;
-				}
-			}
-		};
-		VertexAttachment.prototype.applyDeform = function (sourceAttachment) {
-			return this == sourceAttachment;
-		};
-		VertexAttachment.nextID = 0;
-		return VertexAttachment;
-	}(Attachment));
-	spine.VertexAttachment = VertexAttachment;
-})(spine || (spine = {}));
-var spine;
-(function (spine) {
-	(function (AttachmentType) {
-		AttachmentType[AttachmentType["Region"] = 0] = "Region";
-		AttachmentType[AttachmentType["BoundingBox"] = 1] = "BoundingBox";
-		AttachmentType[AttachmentType["Mesh"] = 2] = "Mesh";
-		AttachmentType[AttachmentType["LinkedMesh"] = 3] = "LinkedMesh";
-		AttachmentType[AttachmentType["Path"] = 4] = "Path";
-		AttachmentType[AttachmentType["Point"] = 5] = "Point";
-	})(spine.AttachmentType || (spine.AttachmentType = {}));
-	var AttachmentType = spine.AttachmentType;
-})(spine || (spine = {}));
-var spine;
-(function (spine) {
-	var BoundingBoxAttachment = (function (_super) {
-		__extends(BoundingBoxAttachment, _super);
-		function BoundingBoxAttachment(name) {
-			_super.call(this, name);
-			this.color = new spine.Color(1, 1, 1, 1);
-		}
-		return BoundingBoxAttachment;
-	}(spine.VertexAttachment));
-	spine.BoundingBoxAttachment = BoundingBoxAttachment;
-})(spine || (spine = {}));
-var spine;
-(function (spine) {
-	var ClippingAttachment = (function (_super) {
-		__extends(ClippingAttachment, _super);
-		function ClippingAttachment(name) {
-			_super.call(this, name);
-			this.color = new spine.Color(0.2275, 0.2275, 0.8078, 1);
-		}
-		return ClippingAttachment;
-	}(spine.VertexAttachment));
-	spine.ClippingAttachment = ClippingAttachment;
-})(spine || (spine = {}));
-var spine;
-(function (spine) {
-	var MeshAttachment = (function (_super) {
-		__extends(MeshAttachment, _super);
-		function MeshAttachment(name) {
-			_super.call(this, name);
-			this.color = new spine.Color(1, 1, 1, 1);
-			this.inheritDeform = false;
-			this.tempColor = new spine.Color(0, 0, 0, 0);
-		}
-		MeshAttachment.prototype.updateUVs = function () {
-			var u = 0, v = 0, width = 0, height = 0;
-			if (this.region == null) {
-				u = v = 0;
-				width = height = 1;
-			}
-			else {
-				u = this.region.u;
-				v = this.region.v;
-				width = this.region.u2 - u;
-				height = this.region.v2 - v;
-			}
-			var regionUVs = this.regionUVs;
-			if (this.uvs == null || this.uvs.length != regionUVs.length)
-				this.uvs = spine.Utils.newFloatArray(regionUVs.length);
-			var uvs = this.uvs;
-			if (this.region.rotate) {
-				for (var i = 0, n = uvs.length; i < n; i += 2) {
-					uvs[i] = u + regionUVs[i + 1] * width;
-					uvs[i + 1] = v + height - regionUVs[i] * height;
-				}
-			}
-			else {
-				for (var i = 0, n = uvs.length; i < n; i += 2) {
-					uvs[i] = u + regionUVs[i] * width;
-					uvs[i + 1] = v + regionUVs[i + 1] * height;
-				}
-			}
-		};
-		MeshAttachment.prototype.applyDeform = function (sourceAttachment) {
-			return this == sourceAttachment || (this.inheritDeform && this.parentMesh == sourceAttachment);
-		};
-		MeshAttachment.prototype.getParentMesh = function () {
-			return this.parentMesh;
-		};
-		MeshAttachment.prototype.setParentMesh = function (parentMesh) {
-			this.parentMesh = parentMesh;
-			if (parentMesh != null) {
-				this.bones = parentMesh.bones;
-				this.vertices = parentMesh.vertices;
-				this.worldVerticesLength = parentMesh.worldVerticesLength;
-				this.regionUVs = parentMesh.regionUVs;
-				this.triangles = parentMesh.triangles;
-				this.hullLength = parentMesh.hullLength;
-				this.worldVerticesLength = parentMesh.worldVerticesLength;
-			}
-		};
-		return MeshAttachment;
-	}(spine.VertexAttachment));
-	spine.MeshAttachment = MeshAttachment;
-})(spine || (spine = {}));
-var spine;
-(function (spine) {
-	var PathAttachment = (function (_super) {
-		__extends(PathAttachment, _super);
-		function PathAttachment(name) {
-			_super.call(this, name);
-			this.closed = false;
-			this.constantSpeed = false;
-			this.color = new spine.Color(1, 1, 1, 1);
-		}
-		return PathAttachment;
-	}(spine.VertexAttachment));
-	spine.PathAttachment = PathAttachment;
-})(spine || (spine = {}));
-var spine;
-(function (spine) {
-	var PointAttachment = (function (_super) {
-		__extends(PointAttachment, _super);
-		function PointAttachment(name) {
-			_super.call(this, name);
-			this.color = new spine.Color(0.38, 0.94, 0, 1);
-		}
-		PointAttachment.prototype.computeWorldPosition = function (bone, point) {
-			point.x = this.x * bone.a + this.y * bone.b + bone.worldX;
-			point.y = this.x * bone.c + this.y * bone.d + bone.worldY;
-			return point;
-		};
-		PointAttachment.prototype.computeWorldRotation = function (bone) {
-			var cos = spine.MathUtils.cosDeg(this.rotation), sin = spine.MathUtils.sinDeg(this.rotation);
-			var x = cos * bone.a + sin * bone.b;
-			var y = cos * bone.c + sin * bone.d;
-			return Math.atan2(y, x) * spine.MathUtils.radDeg;
-		};
-		return PointAttachment;
-	}(spine.VertexAttachment));
-	spine.PointAttachment = PointAttachment;
-})(spine || (spine = {}));
-var spine;
-(function (spine) {
-	var RegionAttachment = (function (_super) {
-		__extends(RegionAttachment, _super);
-		function RegionAttachment(name) {
-			_super.call(this, name);
-			this.x = 0;
-			this.y = 0;
-			this.scaleX = 1;
-			this.scaleY = 1;
-			this.rotation = 0;
-			this.width = 0;
-			this.height = 0;
-			this.color = new spine.Color(1, 1, 1, 1);
-			this.offset = spine.Utils.newFloatArray(8);
-			this.uvs = spine.Utils.newFloatArray(8);
-			this.tempColor = new spine.Color(1, 1, 1, 1);
-		}
-		RegionAttachment.prototype.updateOffset = function () {
-			var regionScaleX = this.width / this.region.originalWidth * this.scaleX;
-			var regionScaleY = this.height / this.region.originalHeight * this.scaleY;
-			var localX = -this.width / 2 * this.scaleX + this.region.offsetX * regionScaleX;
-			var localY = -this.height / 2 * this.scaleY + this.region.offsetY * regionScaleY;
-			var localX2 = localX + this.region.width * regionScaleX;
-			var localY2 = localY + this.region.height * regionScaleY;
-			var radians = this.rotation * Math.PI / 180;
-			var cos = Math.cos(radians);
-			var sin = Math.sin(radians);
-			var localXCos = localX * cos + this.x;
-			var localXSin = localX * sin;
-			var localYCos = localY * cos + this.y;
-			var localYSin = localY * sin;
-			var localX2Cos = localX2 * cos + this.x;
-			var localX2Sin = localX2 * sin;
-			var localY2Cos = localY2 * cos + this.y;
-			var localY2Sin = localY2 * sin;
-			var offset = this.offset;
-			offset[RegionAttachment.OX1] = localXCos - localYSin;
-			offset[RegionAttachment.OY1] = localYCos + localXSin;
-			offset[RegionAttachment.OX2] = localXCos - localY2Sin;
-			offset[RegionAttachment.OY2] = localY2Cos + localXSin;
-			offset[RegionAttachment.OX3] = localX2Cos - localY2Sin;
-			offset[RegionAttachment.OY3] = localY2Cos + localX2Sin;
-			offset[RegionAttachment.OX4] = localX2Cos - localYSin;
-			offset[RegionAttachment.OY4] = localYCos + localX2Sin;
-		};
-		RegionAttachment.prototype.setRegion = function (region) {
-			this.region = region;
-			var uvs = this.uvs;
-			if (region.rotate) {
-				uvs[2] = region.u;
-				uvs[3] = region.v2;
-				uvs[4] = region.u;
-				uvs[5] = region.v;
-				uvs[6] = region.u2;
-				uvs[7] = region.v;
-				uvs[0] = region.u2;
-				uvs[1] = region.v2;
-			}
-			else {
-				uvs[0] = region.u;
-				uvs[1] = region.v2;
-				uvs[2] = region.u;
-				uvs[3] = region.v;
-				uvs[4] = region.u2;
-				uvs[5] = region.v;
-				uvs[6] = region.u2;
-				uvs[7] = region.v2;
-			}
-		};
-		RegionAttachment.prototype.computeWorldVertices = function (bone, worldVertices, offset, stride) {
-			var vertexOffset = this.offset;
-			var x = bone.worldX, y = bone.worldY;
-			var a = bone.a, b = bone.b, c = bone.c, d = bone.d;
-			var offsetX = 0, offsetY = 0;
-			offsetX = vertexOffset[RegionAttachment.OX1];
-			offsetY = vertexOffset[RegionAttachment.OY1];
-			worldVertices[offset] = offsetX * a + offsetY * b + x;
-			worldVertices[offset + 1] = offsetX * c + offsetY * d + y;
-			offset += stride;
-			offsetX = vertexOffset[RegionAttachment.OX2];
-			offsetY = vertexOffset[RegionAttachment.OY2];
-			worldVertices[offset] = offsetX * a + offsetY * b + x;
-			worldVertices[offset + 1] = offsetX * c + offsetY * d + y;
-			offset += stride;
-			offsetX = vertexOffset[RegionAttachment.OX3];
-			offsetY = vertexOffset[RegionAttachment.OY3];
-			worldVertices[offset] = offsetX * a + offsetY * b + x;
-			worldVertices[offset + 1] = offsetX * c + offsetY * d + y;
-			offset += stride;
-			offsetX = vertexOffset[RegionAttachment.OX4];
-			offsetY = vertexOffset[RegionAttachment.OY4];
-			worldVertices[offset] = offsetX * a + offsetY * b + x;
-			worldVertices[offset + 1] = offsetX * c + offsetY * d + y;
-		};
-		RegionAttachment.OX1 = 0;
-		RegionAttachment.OY1 = 1;
-		RegionAttachment.OX2 = 2;
-		RegionAttachment.OY2 = 3;
-		RegionAttachment.OX3 = 4;
-		RegionAttachment.OY3 = 5;
-		RegionAttachment.OX4 = 6;
-		RegionAttachment.OY4 = 7;
-		RegionAttachment.X1 = 0;
-		RegionAttachment.Y1 = 1;
-		RegionAttachment.C1R = 2;
-		RegionAttachment.C1G = 3;
-		RegionAttachment.C1B = 4;
-		RegionAttachment.C1A = 5;
-		RegionAttachment.U1 = 6;
-		RegionAttachment.V1 = 7;
-		RegionAttachment.X2 = 8;
-		RegionAttachment.Y2 = 9;
-		RegionAttachment.C2R = 10;
-		RegionAttachment.C2G = 11;
-		RegionAttachment.C2B = 12;
-		RegionAttachment.C2A = 13;
-		RegionAttachment.U2 = 14;
-		RegionAttachment.V2 = 15;
-		RegionAttachment.X3 = 16;
-		RegionAttachment.Y3 = 17;
-		RegionAttachment.C3R = 18;
-		RegionAttachment.C3G = 19;
-		RegionAttachment.C3B = 20;
-		RegionAttachment.C3A = 21;
-		RegionAttachment.U3 = 22;
-		RegionAttachment.V3 = 23;
-		RegionAttachment.X4 = 24;
-		RegionAttachment.Y4 = 25;
-		RegionAttachment.C4R = 26;
-		RegionAttachment.C4G = 27;
-		RegionAttachment.C4B = 28;
-		RegionAttachment.C4A = 29;
-		RegionAttachment.U4 = 30;
-		RegionAttachment.V4 = 31;
-		return RegionAttachment;
-	}(spine.Attachment));
-	spine.RegionAttachment = RegionAttachment;
-})(spine || (spine = {}));
-var spine;
-(function (spine) {
+	var BlendMode;
 	(function (BlendMode) {
 		BlendMode[BlendMode["Normal"] = 0] = "Normal";
 		BlendMode[BlendMode["Additive"] = 1] = "Additive";
 		BlendMode[BlendMode["Multiply"] = 2] = "Multiply";
 		BlendMode[BlendMode["Screen"] = 3] = "Screen";
-	})(spine.BlendMode || (spine.BlendMode = {}));
-	var BlendMode = spine.BlendMode;
+	})(BlendMode = spine.BlendMode || (spine.BlendMode = {}));
 })(spine || (spine = {}));
 var spine;
 (function (spine) {
@@ -2668,14 +2324,14 @@
 		return BoneData;
 	}());
 	spine.BoneData = BoneData;
+	var TransformMode;
 	(function (TransformMode) {
 		TransformMode[TransformMode["Normal"] = 0] = "Normal";
 		TransformMode[TransformMode["OnlyTranslation"] = 1] = "OnlyTranslation";
 		TransformMode[TransformMode["NoRotationOrReflection"] = 2] = "NoRotationOrReflection";
 		TransformMode[TransformMode["NoScale"] = 3] = "NoScale";
 		TransformMode[TransformMode["NoScaleOrReflection"] = 4] = "NoScaleOrReflection";
-	})(spine.TransformMode || (spine.TransformMode = {}));
-	var TransformMode = spine.TransformMode;
+	})(TransformMode = spine.TransformMode || (spine.TransformMode = {}));
 })(spine || (spine = {}));
 var spine;
 (function (spine) {
@@ -3262,11 +2918,11 @@
 		PathConstraint.prototype.getOrder = function () {
 			return this.data.order;
 		};
-		PathConstraint.NONE = -1;
-		PathConstraint.BEFORE = -2;
-		PathConstraint.AFTER = -3;
 		return PathConstraint;
 	}());
+	PathConstraint.NONE = -1;
+	PathConstraint.BEFORE = -2;
+	PathConstraint.AFTER = -3;
 	spine.PathConstraint = PathConstraint;
 })(spine || (spine = {}));
 var spine;
@@ -3280,23 +2936,23 @@
 		return PathConstraintData;
 	}());
 	spine.PathConstraintData = PathConstraintData;
+	var PositionMode;
 	(function (PositionMode) {
 		PositionMode[PositionMode["Fixed"] = 0] = "Fixed";
 		PositionMode[PositionMode["Percent"] = 1] = "Percent";
-	})(spine.PositionMode || (spine.PositionMode = {}));
-	var PositionMode = spine.PositionMode;
+	})(PositionMode = spine.PositionMode || (spine.PositionMode = {}));
+	var SpacingMode;
 	(function (SpacingMode) {
 		SpacingMode[SpacingMode["Length"] = 0] = "Length";
 		SpacingMode[SpacingMode["Fixed"] = 1] = "Fixed";
 		SpacingMode[SpacingMode["Percent"] = 2] = "Percent";
-	})(spine.SpacingMode || (spine.SpacingMode = {}));
-	var SpacingMode = spine.SpacingMode;
+	})(SpacingMode = spine.SpacingMode || (spine.SpacingMode = {}));
+	var RotateMode;
 	(function (RotateMode) {
 		RotateMode[RotateMode["Tangent"] = 0] = "Tangent";
 		RotateMode[RotateMode["Chain"] = 1] = "Chain";
 		RotateMode[RotateMode["ChainScale"] = 2] = "ChainScale";
-	})(spine.RotateMode || (spine.RotateMode = {}));
-	var RotateMode = spine.RotateMode;
+	})(RotateMode = spine.RotateMode || (spine.RotateMode = {}));
 })(spine || (spine = {}));
 var spine;
 (function (spine) {
@@ -5307,6 +4963,7 @@
 		return Texture;
 	}());
 	spine.Texture = Texture;
+	var TextureFilter;
 	(function (TextureFilter) {
 		TextureFilter[TextureFilter["Nearest"] = 9728] = "Nearest";
 		TextureFilter[TextureFilter["Linear"] = 9729] = "Linear";
@@ -5315,14 +4972,13 @@
 		TextureFilter[TextureFilter["MipMapLinearNearest"] = 9985] = "MipMapLinearNearest";
 		TextureFilter[TextureFilter["MipMapNearestLinear"] = 9986] = "MipMapNearestLinear";
 		TextureFilter[TextureFilter["MipMapLinearLinear"] = 9987] = "MipMapLinearLinear";
-	})(spine.TextureFilter || (spine.TextureFilter = {}));
-	var TextureFilter = spine.TextureFilter;
+	})(TextureFilter = spine.TextureFilter || (spine.TextureFilter = {}));
+	var TextureWrap;
 	(function (TextureWrap) {
 		TextureWrap[TextureWrap["MirroredRepeat"] = 33648] = "MirroredRepeat";
 		TextureWrap[TextureWrap["ClampToEdge"] = 33071] = "ClampToEdge";
 		TextureWrap[TextureWrap["Repeat"] = 10497] = "Repeat";
-	})(spine.TextureWrap || (spine.TextureWrap = {}));
-	var TextureWrap = spine.TextureWrap;
+	})(TextureWrap = spine.TextureWrap || (spine.TextureWrap = {}));
 	var TextureRegion = (function () {
 		function TextureRegion() {
 			this.u = 0;
@@ -5490,7 +5146,7 @@
 	var TextureAtlasRegion = (function (_super) {
 		__extends(TextureAtlasRegion, _super);
 		function TextureAtlasRegion() {
-			_super.apply(this, arguments);
+			return _super !== null && _super.apply(this, arguments) || this;
 		}
 		return TextureAtlasRegion;
 	}(spine.TextureRegion));
@@ -6057,13 +5713,13 @@
 				this.a = 1;
 			return this;
 		};
-		Color.WHITE = new Color(1, 1, 1, 1);
-		Color.RED = new Color(1, 0, 0, 1);
-		Color.GREEN = new Color(0, 1, 0, 1);
-		Color.BLUE = new Color(0, 0, 1, 1);
-		Color.MAGENTA = new Color(1, 0, 1, 1);
 		return Color;
 	}());
+	Color.WHITE = new Color(1, 1, 1, 1);
+	Color.RED = new Color(1, 0, 0, 1);
+	Color.GREEN = new Color(0, 1, 0, 1);
+	Color.BLUE = new Color(0, 0, 1, 1);
+	Color.MAGENTA = new Color(1, 0, 1, 1);
 	spine.Color = Color;
 	var MathUtils = (function () {
 		function MathUtils() {
@@ -6101,14 +5757,14 @@
 				return min + Math.sqrt(u * d * (mode - min));
 			return max - Math.sqrt((1 - u) * d * (max - mode));
 		};
-		MathUtils.PI = 3.1415927;
-		MathUtils.PI2 = MathUtils.PI * 2;
-		MathUtils.radiansToDegrees = 180 / MathUtils.PI;
-		MathUtils.radDeg = MathUtils.radiansToDegrees;
-		MathUtils.degreesToRadians = MathUtils.PI / 180;
-		MathUtils.degRad = MathUtils.degreesToRadians;
 		return MathUtils;
 	}());
+	MathUtils.PI = 3.1415927;
+	MathUtils.PI2 = MathUtils.PI * 2;
+	MathUtils.radiansToDegrees = 180 / MathUtils.PI;
+	MathUtils.radDeg = MathUtils.radiansToDegrees;
+	MathUtils.degreesToRadians = MathUtils.PI / 180;
+	MathUtils.degRad = MathUtils.degreesToRadians;
 	spine.MathUtils = MathUtils;
 	var Interpolation = (function () {
 		function Interpolation() {
@@ -6122,9 +5778,10 @@
 	var Pow = (function (_super) {
 		__extends(Pow, _super);
 		function Pow(power) {
-			_super.call(this);
-			this.power = 2;
-			this.power = power;
+			var _this = _super.call(this) || this;
+			_this.power = 2;
+			_this.power = power;
+			return _this;
 		}
 		Pow.prototype.applyInternal = function (a) {
 			if (a <= 0.5)
@@ -6137,7 +5794,7 @@
 	var PowOut = (function (_super) {
 		__extends(PowOut, _super);
 		function PowOut(power) {
-			_super.call(this, power);
+			return _super.call(this, power) || this;
 		}
 		PowOut.prototype.applyInternal = function (a) {
 			return Math.pow(a - 1, this.power) * (this.power % 2 == 0 ? -1 : 1) + 1;
@@ -6202,9 +5859,9 @@
 		Utils.toFloatArray = function (array) {
 			return Utils.SUPPORTS_TYPED_ARRAYS ? new Float32Array(array) : array;
 		};
-		Utils.SUPPORTS_TYPED_ARRAYS = typeof (Float32Array) !== "undefined";
 		return Utils;
 	}());
+	Utils.SUPPORTS_TYPED_ARRAYS = typeof (Float32Array) !== "undefined";
 	spine.Utils = Utils;
 	var DebugUtils = (function () {
 		function DebugUtils() {
@@ -6339,6 +5996,371 @@
 		return WindowedMean;
 	}());
 	spine.WindowedMean = WindowedMean;
+})(spine || (spine = {}));
+var spine;
+(function (spine) {
+	var Attachment = (function () {
+		function Attachment(name) {
+			if (name == null)
+				throw new Error("name cannot be null.");
+			this.name = name;
+		}
+		return Attachment;
+	}());
+	spine.Attachment = Attachment;
+	var VertexAttachment = (function (_super) {
+		__extends(VertexAttachment, _super);
+		function VertexAttachment(name) {
+			var _this = _super.call(this, name) || this;
+			_this.id = (VertexAttachment.nextID++ & 65535) << 11;
+			_this.worldVerticesLength = 0;
+			return _this;
+		}
+		VertexAttachment.prototype.computeWorldVertices = function (slot, start, count, worldVertices, offset, stride) {
+			count = offset + (count >> 1) * stride;
+			var skeleton = slot.bone.skeleton;
+			var deformArray = slot.attachmentVertices;
+			var vertices = this.vertices;
+			var bones = this.bones;
+			if (bones == null) {
+				if (deformArray.length > 0)
+					vertices = deformArray;
+				var bone = slot.bone;
+				var x = bone.worldX;
+				var y = bone.worldY;
+				var a = bone.a, b = bone.b, c = bone.c, d = bone.d;
+				for (var v_1 = start, w = offset; w < count; v_1 += 2, w += stride) {
+					var vx = vertices[v_1], vy = vertices[v_1 + 1];
+					worldVertices[w] = vx * a + vy * b + x;
+					worldVertices[w + 1] = vx * c + vy * d + y;
+				}
+				return;
+			}
+			var v = 0, skip = 0;
+			for (var i = 0; i < start; i += 2) {
+				var n = bones[v];
+				v += n + 1;
+				skip += n;
+			}
+			var skeletonBones = skeleton.bones;
+			if (deformArray.length == 0) {
+				for (var w = offset, b = skip * 3; w < count; w += stride) {
+					var wx = 0, wy = 0;
+					var n = bones[v++];
+					n += v;
+					for (; v < n; v++, b += 3) {
+						var bone = skeletonBones[bones[v]];
+						var vx = vertices[b], vy = vertices[b + 1], weight = vertices[b + 2];
+						wx += (vx * bone.a + vy * bone.b + bone.worldX) * weight;
+						wy += (vx * bone.c + vy * bone.d + bone.worldY) * weight;
+					}
+					worldVertices[w] = wx;
+					worldVertices[w + 1] = wy;
+				}
+			}
+			else {
+				var deform = deformArray;
+				for (var w = offset, b = skip * 3, f = skip << 1; w < count; w += stride) {
+					var wx = 0, wy = 0;
+					var n = bones[v++];
+					n += v;
+					for (; v < n; v++, b += 3, f += 2) {
+						var bone = skeletonBones[bones[v]];
+						var vx = vertices[b] + deform[f], vy = vertices[b + 1] + deform[f + 1], weight = vertices[b + 2];
+						wx += (vx * bone.a + vy * bone.b + bone.worldX) * weight;
+						wy += (vx * bone.c + vy * bone.d + bone.worldY) * weight;
+					}
+					worldVertices[w] = wx;
+					worldVertices[w + 1] = wy;
+				}
+			}
+		};
+		VertexAttachment.prototype.applyDeform = function (sourceAttachment) {
+			return this == sourceAttachment;
+		};
+		return VertexAttachment;
+	}(Attachment));
+	VertexAttachment.nextID = 0;
+	spine.VertexAttachment = VertexAttachment;
+})(spine || (spine = {}));
+var spine;
+(function (spine) {
+	var AttachmentType;
+	(function (AttachmentType) {
+		AttachmentType[AttachmentType["Region"] = 0] = "Region";
+		AttachmentType[AttachmentType["BoundingBox"] = 1] = "BoundingBox";
+		AttachmentType[AttachmentType["Mesh"] = 2] = "Mesh";
+		AttachmentType[AttachmentType["LinkedMesh"] = 3] = "LinkedMesh";
+		AttachmentType[AttachmentType["Path"] = 4] = "Path";
+		AttachmentType[AttachmentType["Point"] = 5] = "Point";
+	})(AttachmentType = spine.AttachmentType || (spine.AttachmentType = {}));
+})(spine || (spine = {}));
+var spine;
+(function (spine) {
+	var BoundingBoxAttachment = (function (_super) {
+		__extends(BoundingBoxAttachment, _super);
+		function BoundingBoxAttachment(name) {
+			var _this = _super.call(this, name) || this;
+			_this.color = new spine.Color(1, 1, 1, 1);
+			return _this;
+		}
+		return BoundingBoxAttachment;
+	}(spine.VertexAttachment));
+	spine.BoundingBoxAttachment = BoundingBoxAttachment;
+})(spine || (spine = {}));
+var spine;
+(function (spine) {
+	var ClippingAttachment = (function (_super) {
+		__extends(ClippingAttachment, _super);
+		function ClippingAttachment(name) {
+			var _this = _super.call(this, name) || this;
+			_this.color = new spine.Color(0.2275, 0.2275, 0.8078, 1);
+			return _this;
+		}
+		return ClippingAttachment;
+	}(spine.VertexAttachment));
+	spine.ClippingAttachment = ClippingAttachment;
+})(spine || (spine = {}));
+var spine;
+(function (spine) {
+	var MeshAttachment = (function (_super) {
+		__extends(MeshAttachment, _super);
+		function MeshAttachment(name) {
+			var _this = _super.call(this, name) || this;
+			_this.color = new spine.Color(1, 1, 1, 1);
+			_this.inheritDeform = false;
+			_this.tempColor = new spine.Color(0, 0, 0, 0);
+			return _this;
+		}
+		MeshAttachment.prototype.updateUVs = function () {
+			var u = 0, v = 0, width = 0, height = 0;
+			if (this.region == null) {
+				u = v = 0;
+				width = height = 1;
+			}
+			else {
+				u = this.region.u;
+				v = this.region.v;
+				width = this.region.u2 - u;
+				height = this.region.v2 - v;
+			}
+			var regionUVs = this.regionUVs;
+			if (this.uvs == null || this.uvs.length != regionUVs.length)
+				this.uvs = spine.Utils.newFloatArray(regionUVs.length);
+			var uvs = this.uvs;
+			if (this.region.rotate) {
+				for (var i = 0, n = uvs.length; i < n; i += 2) {
+					uvs[i] = u + regionUVs[i + 1] * width;
+					uvs[i + 1] = v + height - regionUVs[i] * height;
+				}
+			}
+			else {
+				for (var i = 0, n = uvs.length; i < n; i += 2) {
+					uvs[i] = u + regionUVs[i] * width;
+					uvs[i + 1] = v + regionUVs[i + 1] * height;
+				}
+			}
+		};
+		MeshAttachment.prototype.applyDeform = function (sourceAttachment) {
+			return this == sourceAttachment || (this.inheritDeform && this.parentMesh == sourceAttachment);
+		};
+		MeshAttachment.prototype.getParentMesh = function () {
+			return this.parentMesh;
+		};
+		MeshAttachment.prototype.setParentMesh = function (parentMesh) {
+			this.parentMesh = parentMesh;
+			if (parentMesh != null) {
+				this.bones = parentMesh.bones;
+				this.vertices = parentMesh.vertices;
+				this.worldVerticesLength = parentMesh.worldVerticesLength;
+				this.regionUVs = parentMesh.regionUVs;
+				this.triangles = parentMesh.triangles;
+				this.hullLength = parentMesh.hullLength;
+				this.worldVerticesLength = parentMesh.worldVerticesLength;
+			}
+		};
+		return MeshAttachment;
+	}(spine.VertexAttachment));
+	spine.MeshAttachment = MeshAttachment;
+})(spine || (spine = {}));
+var spine;
+(function (spine) {
+	var PathAttachment = (function (_super) {
+		__extends(PathAttachment, _super);
+		function PathAttachment(name) {
+			var _this = _super.call(this, name) || this;
+			_this.closed = false;
+			_this.constantSpeed = false;
+			_this.color = new spine.Color(1, 1, 1, 1);
+			return _this;
+		}
+		return PathAttachment;
+	}(spine.VertexAttachment));
+	spine.PathAttachment = PathAttachment;
+})(spine || (spine = {}));
+var spine;
+(function (spine) {
+	var PointAttachment = (function (_super) {
+		__extends(PointAttachment, _super);
+		function PointAttachment(name) {
+			var _this = _super.call(this, name) || this;
+			_this.color = new spine.Color(0.38, 0.94, 0, 1);
+			return _this;
+		}
+		PointAttachment.prototype.computeWorldPosition = function (bone, point) {
+			point.x = this.x * bone.a + this.y * bone.b + bone.worldX;
+			point.y = this.x * bone.c + this.y * bone.d + bone.worldY;
+			return point;
+		};
+		PointAttachment.prototype.computeWorldRotation = function (bone) {
+			var cos = spine.MathUtils.cosDeg(this.rotation), sin = spine.MathUtils.sinDeg(this.rotation);
+			var x = cos * bone.a + sin * bone.b;
+			var y = cos * bone.c + sin * bone.d;
+			return Math.atan2(y, x) * spine.MathUtils.radDeg;
+		};
+		return PointAttachment;
+	}(spine.VertexAttachment));
+	spine.PointAttachment = PointAttachment;
+})(spine || (spine = {}));
+var spine;
+(function (spine) {
+	var RegionAttachment = (function (_super) {
+		__extends(RegionAttachment, _super);
+		function RegionAttachment(name) {
+			var _this = _super.call(this, name) || this;
+			_this.x = 0;
+			_this.y = 0;
+			_this.scaleX = 1;
+			_this.scaleY = 1;
+			_this.rotation = 0;
+			_this.width = 0;
+			_this.height = 0;
+			_this.color = new spine.Color(1, 1, 1, 1);
+			_this.offset = spine.Utils.newFloatArray(8);
+			_this.uvs = spine.Utils.newFloatArray(8);
+			_this.tempColor = new spine.Color(1, 1, 1, 1);
+			return _this;
+		}
+		RegionAttachment.prototype.updateOffset = function () {
+			var regionScaleX = this.width / this.region.originalWidth * this.scaleX;
+			var regionScaleY = this.height / this.region.originalHeight * this.scaleY;
+			var localX = -this.width / 2 * this.scaleX + this.region.offsetX * regionScaleX;
+			var localY = -this.height / 2 * this.scaleY + this.region.offsetY * regionScaleY;
+			var localX2 = localX + this.region.width * regionScaleX;
+			var localY2 = localY + this.region.height * regionScaleY;
+			var radians = this.rotation * Math.PI / 180;
+			var cos = Math.cos(radians);
+			var sin = Math.sin(radians);
+			var localXCos = localX * cos + this.x;
+			var localXSin = localX * sin;
+			var localYCos = localY * cos + this.y;
+			var localYSin = localY * sin;
+			var localX2Cos = localX2 * cos + this.x;
+			var localX2Sin = localX2 * sin;
+			var localY2Cos = localY2 * cos + this.y;
+			var localY2Sin = localY2 * sin;
+			var offset = this.offset;
+			offset[RegionAttachment.OX1] = localXCos - localYSin;
+			offset[RegionAttachment.OY1] = localYCos + localXSin;
+			offset[RegionAttachment.OX2] = localXCos - localY2Sin;
+			offset[RegionAttachment.OY2] = localY2Cos + localXSin;
+			offset[RegionAttachment.OX3] = localX2Cos - localY2Sin;
+			offset[RegionAttachment.OY3] = localY2Cos + localX2Sin;
+			offset[RegionAttachment.OX4] = localX2Cos - localYSin;
+			offset[RegionAttachment.OY4] = localYCos + localX2Sin;
+		};
+		RegionAttachment.prototype.setRegion = function (region) {
+			this.region = region;
+			var uvs = this.uvs;
+			if (region.rotate) {
+				uvs[2] = region.u;
+				uvs[3] = region.v2;
+				uvs[4] = region.u;
+				uvs[5] = region.v;
+				uvs[6] = region.u2;
+				uvs[7] = region.v;
+				uvs[0] = region.u2;
+				uvs[1] = region.v2;
+			}
+			else {
+				uvs[0] = region.u;
+				uvs[1] = region.v2;
+				uvs[2] = region.u;
+				uvs[3] = region.v;
+				uvs[4] = region.u2;
+				uvs[5] = region.v;
+				uvs[6] = region.u2;
+				uvs[7] = region.v2;
+			}
+		};
+		RegionAttachment.prototype.computeWorldVertices = function (bone, worldVertices, offset, stride) {
+			var vertexOffset = this.offset;
+			var x = bone.worldX, y = bone.worldY;
+			var a = bone.a, b = bone.b, c = bone.c, d = bone.d;
+			var offsetX = 0, offsetY = 0;
+			offsetX = vertexOffset[RegionAttachment.OX1];
+			offsetY = vertexOffset[RegionAttachment.OY1];
+			worldVertices[offset] = offsetX * a + offsetY * b + x;
+			worldVertices[offset + 1] = offsetX * c + offsetY * d + y;
+			offset += stride;
+			offsetX = vertexOffset[RegionAttachment.OX2];
+			offsetY = vertexOffset[RegionAttachment.OY2];
+			worldVertices[offset] = offsetX * a + offsetY * b + x;
+			worldVertices[offset + 1] = offsetX * c + offsetY * d + y;
+			offset += stride;
+			offsetX = vertexOffset[RegionAttachment.OX3];
+			offsetY = vertexOffset[RegionAttachment.OY3];
+			worldVertices[offset] = offsetX * a + offsetY * b + x;
+			worldVertices[offset + 1] = offsetX * c + offsetY * d + y;
+			offset += stride;
+			offsetX = vertexOffset[RegionAttachment.OX4];
+			offsetY = vertexOffset[RegionAttachment.OY4];
+			worldVertices[offset] = offsetX * a + offsetY * b + x;
+			worldVertices[offset + 1] = offsetX * c + offsetY * d + y;
+		};
+		return RegionAttachment;
+	}(spine.Attachment));
+	RegionAttachment.OX1 = 0;
+	RegionAttachment.OY1 = 1;
+	RegionAttachment.OX2 = 2;
+	RegionAttachment.OY2 = 3;
+	RegionAttachment.OX3 = 4;
+	RegionAttachment.OY3 = 5;
+	RegionAttachment.OX4 = 6;
+	RegionAttachment.OY4 = 7;
+	RegionAttachment.X1 = 0;
+	RegionAttachment.Y1 = 1;
+	RegionAttachment.C1R = 2;
+	RegionAttachment.C1G = 3;
+	RegionAttachment.C1B = 4;
+	RegionAttachment.C1A = 5;
+	RegionAttachment.U1 = 6;
+	RegionAttachment.V1 = 7;
+	RegionAttachment.X2 = 8;
+	RegionAttachment.Y2 = 9;
+	RegionAttachment.C2R = 10;
+	RegionAttachment.C2G = 11;
+	RegionAttachment.C2B = 12;
+	RegionAttachment.C2A = 13;
+	RegionAttachment.U2 = 14;
+	RegionAttachment.V2 = 15;
+	RegionAttachment.X3 = 16;
+	RegionAttachment.Y3 = 17;
+	RegionAttachment.C3R = 18;
+	RegionAttachment.C3G = 19;
+	RegionAttachment.C3B = 20;
+	RegionAttachment.C3A = 21;
+	RegionAttachment.U3 = 22;
+	RegionAttachment.V3 = 23;
+	RegionAttachment.X4 = 24;
+	RegionAttachment.Y4 = 25;
+	RegionAttachment.C4R = 26;
+	RegionAttachment.C4G = 27;
+	RegionAttachment.C4B = 28;
+	RegionAttachment.C4A = 29;
+	RegionAttachment.U4 = 30;
+	RegionAttachment.V4 = 31;
+	spine.RegionAttachment = RegionAttachment;
 })(spine || (spine = {}));
 var spine;
 (function (spine) {
@@ -6392,9 +6414,9 @@
 		};
 		SwirlEffect.prototype.end = function () {
 		};
-		SwirlEffect.interpolation = new spine.PowOut(2);
 		return SwirlEffect;
 	}());
+	SwirlEffect.interpolation = new spine.PowOut(2);
 	spine.SwirlEffect = SwirlEffect;
 })(spine || (spine = {}));
 var spine;
@@ -6405,9 +6427,9 @@
 			__extends(AssetManager, _super);
 			function AssetManager(pathPrefix) {
 				if (pathPrefix === void 0) { pathPrefix = ""; }
-				_super.call(this, function (image) {
+				return _super.call(this, function (image) {
 					return new threejs.ThreeJsTexture(image);
-				}, pathPrefix);
+				}, pathPrefix) || this;
 			}
 			return AssetManager;
 		}(spine.AssetManager));
@@ -6478,9 +6500,9 @@
 				geo.drawRange.start = 0;
 				geo.drawRange.count = this.indicesLength;
 			};
-			MeshBatcher.VERTEX_SIZE = 9;
 			return MeshBatcher;
 		}());
+		MeshBatcher.VERTEX_SIZE = 9;
 		threejs.MeshBatcher = MeshBatcher;
 	})(threejs = spine.threejs || (spine.threejs = {}));
 })(spine || (spine = {}));
@@ -6491,7 +6513,6 @@
 		var SkeletonMesh = (function (_super) {
 			__extends(SkeletonMesh, _super);
 			function SkeletonMesh(skeletonData) {
-<<<<<<< HEAD
 				var _this = _super.call(this) || this;
 				_this.tempPos = new spine.Vector2();
 				_this.tempUv = new spine.Vector2();
@@ -6502,21 +6523,14 @@
 				_this.vertices = spine.Utils.newFloatArray(1024);
 				_this.tempColor = new spine.Color();
 				_this.skeleton = new spine.Skeleton(skeletonData);
-=======
-				_super.call(this);
-				this.zOffset = 0.1;
-				this.clipper = new spine.SkeletonClipping();
-				this.vertices = spine.Utils.newFloatArray(1024);
-				this.tempColor = new spine.Color();
-				this.skeleton = new spine.Skeleton(skeletonData);
->>>>>>> 83d45b54
 				var animData = new spine.AnimationStateData(skeletonData);
-				this.state = new spine.AnimationState(animData);
-				var material = this.material = new THREE.MeshBasicMaterial();
+				_this.state = new spine.AnimationState(animData);
+				var material = _this.material = new THREE.MeshBasicMaterial();
 				material.side = THREE.DoubleSide;
 				material.transparent = true;
 				material.alphaTest = 0.5;
-				this.batcher = new threejs.MeshBatcher(this);
+				_this.batcher = new threejs.MeshBatcher(_this);
+				return _this;
 			}
 			SkeletonMesh.prototype.update = function (deltaTime) {
 				var state = this.state;
@@ -6660,10 +6674,10 @@
 				}
 				batcher.end();
 			};
-			SkeletonMesh.QUAD_TRIANGLES = [0, 1, 2, 2, 3, 0];
-			SkeletonMesh.VERTEX_SIZE = 2 + 2 + 4;
 			return SkeletonMesh;
 		}(THREE.Mesh));
+		SkeletonMesh.QUAD_TRIANGLES = [0, 1, 2, 2, 3, 0];
+		SkeletonMesh.VERTEX_SIZE = 2 + 2 + 4;
 		threejs.SkeletonMesh = SkeletonMesh;
 	})(threejs = spine.threejs || (spine.threejs = {}));
 })(spine || (spine = {}));
@@ -6674,10 +6688,11 @@
 		var ThreeJsTexture = (function (_super) {
 			__extends(ThreeJsTexture, _super);
 			function ThreeJsTexture(image) {
-				_super.call(this, image);
-				this.texture = new THREE.Texture(image);
-				this.texture.flipY = false;
-				this.texture.needsUpdate = true;
+				var _this = _super.call(this, image) || this;
+				_this.texture = new THREE.Texture(image);
+				_this.texture.flipY = false;
+				_this.texture.needsUpdate = true;
+				return _this;
 			}
 			ThreeJsTexture.prototype.setFilters = function (minFilter, magFilter) {
 				this.texture.minFilter = ThreeJsTexture.toThreeJsTextureFilter(minFilter);
